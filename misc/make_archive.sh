--- conflicted
+++ resolved
@@ -27,11 +27,7 @@
 done
 cd $ROOT_DIR
 
-<<<<<<< HEAD
-version=1.2.0
-=======
 version=1.3.0
->>>>>>> 333bf000
 
 git submodule update -i -r
 git-archive-all \
