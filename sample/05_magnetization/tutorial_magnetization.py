import subprocess
from os.path import join
import numpy as np
import toml

num_h = 21
min_h = 0.0
max_h = 5.0
num_step_table = [100, 200, 500, 1000, 2000]

fmag = open("magnetization.dat","w")
fene = open("energy.dat","w")
for idx, h in enumerate(np.linspace(min_h, max_h, num=num_h)):
    print("Caclulation Process: {}/{}".format(idx+1, num_h))
    inum = 0
    num_pre = 0
    fmag.write("{} ".format(h))
    fene.write("{} ".format(h))
    for num_step in num_step_table:
        ns = num_step - num_pre
<<<<<<< HEAD
        print("Step number: {}".format(num_step))
=======
        print("Steps: {}".format(num_step))
>>>>>>> 9f814f2b
        with open("basic.toml") as f:
            dict_toml = toml.load(f)
        dict_toml["parameter"]["general"]["output"] = "output_{}_{}".format(idx,num_step)
        dict_toml["parameter"]["general"]["tensor_save"] = "tensor_save".format(idx,num_step)
        dict_toml["model"]["H"] = float(h)
        dict_toml["parameter"]["simple_update"]["num_step"] = ns
        if inum > 0:
            dict_toml["parameter"]["general"]["tensor_load"] = "tensor_save".format(idx,num_pre)
        with open("simple_{}_{}.toml".format(idx,num_step), 'w') as f:
            toml.dump(dict_toml, f)
        cmd = "tenes_simple simple_{}_{}.toml -o std_{}_{}.toml".format(idx,num_step,idx,num_step)
        subprocess.call(cmd.split())
        cmd = "tenes_std std_{}_{}.toml -o input_{}_{}.toml".format(idx,num_step,idx,num_step)
        subprocess.call(cmd.split())
        cmd = "tenes input_{}_{}.toml".format(idx,num_step)
        subprocess.call(cmd.split())
        with open(join("output_{}_{}".format(idx,num_step), "density.dat")) as f:
            lines = f.readlines()
            mag_sz = lines[0].split('=')[1].strip()
            ene = lines[2].split('=')[1].strip()
        fene.write("{} ".format(ene))
        fmag.write("{} ".format(mag_sz))
        inum = inum + 1
        num_pre = num_step
    fene.write("\n")
    fmag.write("\n")
fene.close()
fmag.close()<|MERGE_RESOLUTION|>--- conflicted
+++ resolved
@@ -18,11 +18,7 @@
     fene.write("{} ".format(h))
     for num_step in num_step_table:
         ns = num_step - num_pre
-<<<<<<< HEAD
-        print("Step number: {}".format(num_step))
-=======
         print("Steps: {}".format(num_step))
->>>>>>> 9f814f2b
         with open("basic.toml") as f:
             dict_toml = toml.load(f)
         dict_toml["parameter"]["general"]["output"] = "output_{}_{}".format(idx,num_step)
