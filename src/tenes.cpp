/* TeNeS - Massively parallel tensor network solver /
/ Copyright (C) 2019- The University of Tokyo */

/* This program is free software: you can redistribute it and/or modify /
/ it under the terms of the GNU General Public License as published by /
/ the Free Software Foundation, either version 3 of the License, or /
/ (at your option) any later version. */

/* This program is distributed in the hope that it will be useful, /
/ but WITHOUT ANY WARRANTY; without even the implied warranty of /
/ MERCHANTABILITY or FITNESS FOR A PARTICULAR PURPOSE. See the /
/ GNU General Public License for more details. */

/* You should have received a copy of the GNU General Public License /
/ along with this program. If not, see http://www.gnu.org/licenses/. */

#define _USE_MATH_DEFINES
#include <algorithm>
#include <complex>
#include <ctime>
#include <limits>
#include <map>
#include <random>
#include <sys/stat.h>
#include <tuple>
#include <type_traits>

#ifdef _NO_OMP
int omp_get_max_threads() { return 1; }
#else
#include <omp.h>
#endif

#include <mptensor/complex.hpp>
#include <mptensor/rsvd.hpp>
#include <mptensor/tensor.hpp>

#include "tensor.hpp"

#include "Lattice.hpp"
#include "PEPS_Basics.hpp"
#include "PEPS_Parameters.hpp"
#include "Square_lattice_CTM.hpp"
#include "correlation.hpp"
#include "timer.hpp"
#include "printlevel.hpp"
#include "util/type_traits.hpp"
#include "util/file.hpp"
#include "util/string.hpp"

#include "tenes.hpp"

namespace tenes {
using namespace mptensor;

struct Bond {
  int source_site;
  int dx;
  int dy;
};

bool operator<(const Bond &a, const Bond &b) {
  return std::tie(a.source_site, a.dx, a.dy) <
         std::tie(b.source_site, b.dx, b.dy);
}

std::string datetime(std::time_t const &t) {
  std::tm *lt = std::localtime(&t);
  char dt[64];
  std::strftime(dt, 64, "%FT%T", lt);
  char tz[7];
  std::strftime(tz, 7, "%z", lt);
  if (tz[0] != 'Z' and tz[0] != 'z') {
    for (size_t i = 6; i > 3; --i) {
      tz[i] = tz[i - 1];
    }
    tz[3] = ':';
  }
  std::string ret = dt;
  return ret + tz;
}
std::string datetime() {
  std::time_t t = std::time(nullptr);
  return datetime(t);
}

template <class ptensor> class TeNeS {
public:
  using tensor_type = typename ptensor::value_type;
  static constexpr bool is_tensor_real =
      std::is_floating_point<tensor_type>::value;

  TeNeS(MPI_Comm comm_, PEPS_Parameters peps_parameters_, Lattice lattice_,
        NNOperators<ptensor> simple_updates_,
        NNOperators<ptensor> full_updates_,
        Operators<ptensor> onesite_operators,
        Operators<ptensor> twosite_operators, CorrelationParameter corparam_);

  void initialize_tensors();
  void update_CTM();
  void simple_update();
  void full_update();

  void optimize();
  void measure();
  void summary() const;
  std::vector<std::vector<tensor_type>> measure_onesite();
  std::vector<std::map<Bond, tensor_type>> measure_twosite();
  std::vector<Correlation> measure_correlation();
  void save_onesite(std::vector<std::vector<tensor_type>> const &onesite_obs);
  void
  save_twosite(std::vector<std::map<Bond, tensor_type>> const &twosite_obs);
  void save_correlation(std::vector<Correlation> const &correlations);
  void save_tensors() const;
  void load_tensors();

private:
  int siteoperator_index(int site, int group) const {
    return site_ops_indices[site][group];
  }

  template <class T> tensor_type to_tensor_type(T const &v) const {
    return convert_complex<tensor_type>(v);
  }

  void load_tensors_v1();
  void load_tensors_v0();

  static constexpr int nleg = 4;

  MPI_Comm comm;
  int mpisize, mpirank;

  PEPS_Parameters peps_parameters;
  Lattice lattice;

  NNOperators<ptensor> simple_updates;
  NNOperators<ptensor> full_updates;
  Operators<ptensor> onesite_operators;
  Operators<ptensor> twosite_operators;
  std::vector<std::vector<int>> site_ops_indices;
  int num_onesite_operators;
  int num_twosite_operators;
  std::vector<std::string> onesite_operator_names;
  std::vector<std::string> twosite_operator_names;

  std::vector<ptensor> op_identity;

  CorrelationParameter corparam;

  std::vector<ptensor> Tn;
  std::vector<ptensor> eTt, eTr, eTb, eTl;
  std::vector<ptensor> C1, C2, C3, C4;
  std::vector<std::vector<std::vector<double>>> lambda_tensor;

  int CHI;
  int LX;
  int LY;
  int N_UNIT;

  std::string outdir;

  Timer<> timer_all;
  double time_simple_update;
  double time_full_update;
  double time_environment;
  double time_observable;
};

template <class ptensor>
TeNeS<ptensor>::TeNeS(MPI_Comm comm_, PEPS_Parameters peps_parameters_,
                      Lattice lattice_, NNOperators<ptensor> simple_updates_,
                      NNOperators<ptensor> full_updates_,
                      Operators<ptensor> onesite_operators_,
                      Operators<ptensor> twosite_operators_,
                      CorrelationParameter corparam_)
    : comm(comm_), peps_parameters(peps_parameters_), lattice(lattice_),
      simple_updates(simple_updates_), full_updates(full_updates_),
      onesite_operators(onesite_operators_),
      twosite_operators(twosite_operators_), corparam(corparam_),
      outdir("output"), timer_all(), time_simple_update(), time_full_update(),
      time_environment(), time_observable() {

  MPI_Comm_size(comm, &mpisize);
  MPI_Comm_rank(comm, &mpirank);

  peps_parameters.Bcast(comm);
  // output debug or warning info only from process 0
  if (mpirank != 0) {
    peps_parameters.print_level = PrintLevel::none;
  }

  if (peps_parameters.print_level >= PrintLevel::info) {
    std::cout << "Number of Processes: " << mpisize << std::endl;
    std::cout << "Number of Threads / Process: " << omp_get_max_threads()
              << std::endl;

    if (peps_parameters.is_real) {
      std::cout << "Tensor type: real" << std::endl;
    } else {
      std::cout << "Tensor type: complex" << std::endl;
    }
  }

  CHI = peps_parameters.CHI;

  lattice.Bcast(comm);

  LX = lattice.LX;
  LY = lattice.LY;
  N_UNIT = lattice.N_UNIT;

  // set seed for randomized svd
  int seed = peps_parameters.seed;
  random_tensor::set_seed(seed + mpirank);

  outdir = peps_parameters.outdir;

  bool is_ok = true;

  if (mpirank == 0) {
    if (!util::isdir(outdir)) {
      is_ok = is_ok && util::mkdir(outdir);
    }

    std::string param_file = outdir + "/parameters.dat";

    peps_parameters.save(param_file.c_str());
    lattice.save_append(param_file.c_str());

    std::fstream ofs(param_file, std::ios::out | std::ios::app);
    ofs << std::endl;
    ofs << "start_datetime =  " << datetime() << std::endl;
  }
  bcast(is_ok, 0, comm);
  if (!is_ok) {
    std::stringstream ss;
    ss << "Cannot mkdir " << outdir;
    throw tenes::runtime_error(ss.str());
  }

  std::string savedir = peps_parameters_.tensor_save_dir;
  if (mpirank == 0) {
    if (!savedir.empty()) {
      if (!util::isdir(savedir)) {
        is_ok = is_ok && util::mkdir(savedir);
      }
    }
  }
  bcast(is_ok, 0, comm);
  if (!is_ok) {
    std::stringstream ss;
    ss << "Cannot mkdir " << savedir;
    throw tenes::runtime_error(ss.str());
  }

  initialize_tensors();

  int maxops = -1;
  size_t maxlength = 0;
  for (auto const &op : onesite_operators) {
    maxops = std::max(op.group, maxops);
  }
  num_onesite_operators = maxops + 1;
  onesite_operator_names.resize(num_onesite_operators);
  for (auto const &op : onesite_operators) {
    if (op.name.empty()) {
      std::stringstream ss;
      ss << "onesite[" << op.group << "]";
      onesite_operator_names[op.group] = ss.str();
    } else {
      onesite_operator_names[op.group] = op.name;
    }
  }
  for (auto const &s : onesite_operator_names) {
    maxlength = std::max(s.size(), maxlength);
  }

  maxops = -1;
  for (auto const &op : twosite_operators) {
    maxops = std::max(op.group, maxops);
  }
  num_twosite_operators = maxops + 1;
  twosite_operator_names.resize(num_twosite_operators);
  for (auto const &op : twosite_operators) {
    if (op.name.empty()) {
      std::stringstream ss;
      ss << "twosite[" << op.group << "]";
      twosite_operator_names[op.group] = ss.str();
    } else {
      twosite_operator_names[op.group] = op.name;
    }
  }
  for (auto const &s : twosite_operator_names) {
    maxlength = std::max(s.size(), maxlength);
  }

  for (auto &s : onesite_operator_names) {
    const auto l = maxlength - s.size();
    for (size_t i = 0; i < l; ++i) {
      s += " ";
    }
  }
  for (auto &s : twosite_operator_names) {
    const auto l = maxlength - s.size();
    for (size_t i = 0; i < l; ++i) {
      s += " ";
    }
  }

  site_ops_indices.resize(N_UNIT, std::vector<int>(num_onesite_operators, -1));
  for (int i = 0; i < onesite_operators.size(); ++i) {
    auto const &op = onesite_operators[i];
    site_ops_indices[op.source_site][op.group] = i;
  }
}

template <class ptensor> void TeNeS<ptensor>::initialize_tensors() {
  Tn.clear();
  eTt.clear();
  eTr.clear();
  eTb.clear();
  eTl.clear();
  C1.clear();
  C2.clear();
  C3.clear();
  C4.clear();
  lambda_tensor.clear();

  for (int i = 0; i < N_UNIT; ++i) {
    const auto pdim = lattice.physical_dims[i];
    const auto vdim = lattice.virtual_dims[i];

    Tn.push_back(ptensor(Shape(vdim[0], vdim[1], vdim[2], vdim[3], pdim)));
    eTt.push_back(ptensor(Shape(CHI, CHI, vdim[1], vdim[1])));
    eTr.push_back(ptensor(Shape(CHI, CHI, vdim[2], vdim[2])));
    eTb.push_back(ptensor(Shape(CHI, CHI, vdim[3], vdim[3])));
    eTl.push_back(ptensor(Shape(CHI, CHI, vdim[0], vdim[0])));
    C1.push_back(ptensor(Shape(CHI, CHI)));
    C2.push_back(ptensor(Shape(CHI, CHI)));
    C3.push_back(ptensor(Shape(CHI, CHI)));
    C4.push_back(ptensor(Shape(CHI, CHI)));

    std::vector<std::vector<double>> lambda(nleg);
    for (int j = 0; j < nleg; ++j) {
      lambda[j] = std::vector<double>(vdim[j], 1.0);
    }
    lambda_tensor.push_back(lambda);

    ptensor id(mptensor::Shape(pdim, pdim));
    for (int j = 0; j < pdim; ++j) {
      for (int k = 0; k < pdim; ++k) {
        id.set_value(mptensor::Index(j, k), (j == k ? 1.0 : 0.0));
      }
    }
    op_identity.push_back(id);
  }

  std::mt19937 gen(peps_parameters.seed);
  // use another rng for backward compatibility
  std::mt19937 gen_im(peps_parameters.seed * 11 + 137);
  std::uniform_real_distribution<double> dist(-1.0, 1.0);
  int nr;

  if (peps_parameters.tensor_load_dir.empty()) {
    Index index;
    for (int i = 0; i < lattice.N_UNIT; ++i) {
      const auto pdim = lattice.physical_dims[i];
      const auto vdim = lattice.virtual_dims[i];

      const size_t ndim = vdim[0] * vdim[1] * vdim[2] * vdim[3] * pdim;
      std::vector<double> ran_re(ndim);
      std::vector<double> ran_im(ndim);

      for (int j = 0; j < ndim; j++) {
        ran_re[j] = dist(gen);
        ran_im[j] = dist(gen_im);
      }
      auto &dir = lattice.initial_dirs[i];
      std::vector<double> dir_im(pdim);
      if (std::all_of(dir.begin(), dir.end(),
                      [=](double x) { return x == 0.0; })) {
        // random
        dir.resize(pdim);
        for (int j = 0; j < pdim; ++j) {
          dir[j] = dist(gen);
          dir_im[j] = dist(gen_im);
        }
      }

      for (int n = 0; n < Tn[i].local_size(); ++n) {
        index = Tn[i].global_index(n);
        if (index[0] == 0 && index[1] == 0 && index[2] == 0 && index[3] == 0) {
          auto v = std::complex<double>(dir[index[4]], dir_im[index[4]]);
          Tn[i].set_value(index, to_tensor_type(v));
        } else {
          nr = index[0] + index[1] * vdim[0] + index[2] * vdim[0] * vdim[1] +
               index[3] * vdim[0] * vdim[1] * vdim[2] +
               index[4] * vdim[0] * vdim[1] * vdim[2] * vdim[3];
          auto v =
              lattice.noises[i] * std::complex<double>(ran_re[nr], ran_im[nr]);
          Tn[i].set_value(index, to_tensor_type(v));
        }
      }
    }
  } else {
    load_tensors();
    if (peps_parameters.print_level >= PrintLevel::info) {
      std::cout << "Tensors loaded from " << peps_parameters.tensor_load_dir << std::endl;
    }
  } // end of else part of if(load_dir.empty())
}

template <class ptensor> inline void TeNeS<ptensor>::update_CTM() {
  Timer<> timer;
  Calc_CTM_Environment(C1, C2, C3, C4, eTt, eTr, eTb, eTl, Tn, peps_parameters,
                       lattice);
  time_environment += timer.elapsed();
}

template <class ptensor> void TeNeS<ptensor>::simple_update() {
  Timer<> timer;
  ptensor Tn1_new;
  ptensor Tn2_new;
  std::vector<double> lambda_c;
  const int nsteps = peps_parameters.num_simple_step;
  double next_report = 10.0;

  for (int int_tau = 0; int_tau < nsteps; ++int_tau) {
    for (auto up : simple_updates) {
      const int source = up.source_site;
      const int source_leg = up.source_leg;
      const int target = lattice.neighbor(source, source_leg);
      const int target_leg = (source_leg + 2) % 4;
      Simple_update_bond(Tn[source], Tn[target], lambda_tensor[source],
                         lambda_tensor[target], up.op, source_leg,
                         peps_parameters, Tn1_new, Tn2_new, lambda_c);
      lambda_tensor[source][source_leg] = lambda_c;
      lambda_tensor[target][target_leg] = lambda_c;
      Tn[source] = Tn1_new;
      Tn[target] = Tn2_new;
    }

    if (peps_parameters.print_level >= PrintLevel::info) {
      double r_tau = 100.0 * (int_tau + 1) / nsteps;
      if (r_tau >= next_report) {
        while (r_tau >= next_report) {
          next_report += 10.0;
        }
        std::cout << "  " << next_report - 10.0
                  << "% "
                     "["
                  << int_tau + 1 << "/" << nsteps << "] done" << std::endl;
      }
    }
  }
  time_simple_update += timer.elapsed();
}

template <class ptensor> void TeNeS<ptensor>::full_update() {
  Timer<> timer;

  ptensor Tn1_new, Tn2_new;
  if (peps_parameters.num_full_step > 0) {
    update_CTM();
  }

  const int nsteps = peps_parameters.num_full_step;
  double next_report = 10.0;

  timer.reset();
  for (int int_tau = 0; int_tau < nsteps; ++int_tau) {
    for (auto up : full_updates) {
      const int source = up.source_site;
      const int source_leg = up.source_leg;
      const int target = lattice.neighbor(source, source_leg);
      // const int target_leg = (source_leg + 2) % 4;

      switch (source_leg) {
      case 0:
        /*
         *  C1' t' t C3
         *  l'  T' T r
         *  C2' b' b C4
         *
         *   |
         *   | rotate
         *   V
         *
         *  C4 b b' C2'
         *  r  T T' l'
         *  C3 t t' C1'
         */
        Full_update_bond(C4[source], C2[target], C1[target], C3[source],
                         eTb[source], eTb[target], eTl[target], eTt[target],
                         eTt[source], eTr[source], Tn[source], Tn[target],
                         up.op, source_leg, peps_parameters, Tn1_new, Tn2_new);
        break;
      case 1:
        /*
         * C1' t' C2'
         *  l' T'  r'
         *  l  T   r
         * C4  b  C3
         *
         *   |
         *   | rotate
         *   V
         *
         *  C4 l l' C1'
         *  b  T T' t'
         *  C3 r r' C2'
         */
        Full_update_bond(C4[source], C1[target], C2[target], C3[source],
                         eTl[source], eTl[target], eTt[target], eTr[target],
                         eTr[source], eTb[source], Tn[source], Tn[target],
                         up.op, source_leg, peps_parameters, Tn1_new, Tn2_new);
        break;
      case 2:
        /*
         *  C1 t t' C2'
         *  l  T T' r'
         *  C4 b b' C3'
         */
        Full_update_bond(C1[source], C2[target], C3[target], C4[source],
                         eTt[source], eTt[target], eTr[target], // t  t' r'
                         eTb[target], eTb[source], eTl[source], // b' b  l
                         Tn[source], Tn[target], up.op, source_leg,
                         peps_parameters, Tn1_new, Tn2_new);
        break;
      case 3:
        /*
         * C1  t C2
         *  l  T  r
         *  l' T' r'
         * C4' b C3'
         *
         *   |
         *   | rotate
         *   V
         *
         *  C2 r r' C3'
         *  t  T T' b'
         *  C1 l l' C4'
         */
        Full_update_bond(C2[source], C3[target], C4[target], C1[source],
                         eTr[source], eTr[target], eTb[target], eTl[target],
                         eTl[source], eTt[source], Tn[source], Tn[target],
                         up.op, source_leg, peps_parameters, Tn1_new, Tn2_new);
        break;

      default:
        break;
      } // end of switch
      Tn[source] = Tn1_new;
      Tn[target] = Tn2_new;

      if (peps_parameters.Full_Use_FastFullUpdate) {
        if (up.is_horizontal()) {
          const int source_x = source % LX;
          const int target_x = target % LX;
          Left_move(C1, C2, C3, C4, eTt, eTr, eTb, eTl, Tn, source_x,
                    peps_parameters, lattice);
          Right_move(C1, C2, C3, C4, eTt, eTr, eTb, eTl, Tn, target_x,
                     peps_parameters, lattice);
        } else {
          const int source_y = source / LX;
          const int target_y = target / LX;
          Top_move(C1, C2, C3, C4, eTt, eTr, eTb, eTl, Tn, source_y,
                   peps_parameters, lattice);
          Bottom_move(C1, C2, C3, C4, eTt, eTr, eTb, eTl, Tn, target_y,
                      peps_parameters, lattice);
        }
      } else {
        update_CTM();
      }
    }

    if (peps_parameters.print_level >= PrintLevel::info) {
      double r_tau = 100.0 * (int_tau + 1) / nsteps;
      if (r_tau >= next_report) {
        while (r_tau >= next_report) {
          next_report += 10.0;
        }
        std::cout << "  " << next_report - 10.0
                  << "% "
                     "["
                  << int_tau + 1 << "/" << nsteps << "] done" << std::endl;
      }
    }
  }
  time_full_update += timer.elapsed();
}

template <class ptensor> void TeNeS<ptensor>::optimize() {
  // for measure time
  std::cout << std::setprecision(12);

  ptensor Tn1_new, Tn2_new;
  std::vector<double> lambda_c;

  if (peps_parameters.print_level >= PrintLevel::info) {
    std::cout << "Start simple update" << std::endl;
  }
  simple_update();

  if (peps_parameters.num_full_step > 0) {
    if (peps_parameters.print_level >= PrintLevel::info) {
      std::cout << "Start full update" << std::endl;
    }
    full_update();
  }
}

template <class ptensor>
auto TeNeS<ptensor>::measure_onesite()
    -> std::vector<std::vector<typename TeNeS<ptensor>::tensor_type>> {
  Timer<> timer;
  const int nlops = num_onesite_operators;
  std::vector<std::vector<tensor_type>> local_obs(
      nlops, std::vector<tensor_type>(
                 N_UNIT, std::numeric_limits<double>::quiet_NaN()));

  std::vector<double> norm(N_UNIT);
  for (int i = 0; i < N_UNIT; ++i) {
    const auto n = Contract_one_site(C1[i], C2[i], C3[i], C4[i], eTt[i], eTr[i],
                                     eTb[i], eTl[i], Tn[i], op_identity[i]);
    norm[i] = std::real(n);
  }
  for (auto const &op : onesite_operators) {
    const int i = op.source_site;
    const auto val = Contract_one_site(C1[i], C2[i], C3[i], C4[i], eTt[i],
                                       eTr[i], eTb[i], eTl[i], Tn[i], op.op);
    local_obs[op.group][i] = val / norm[i];
  }
  time_observable += timer.elapsed();

  return local_obs;
}

template <class ptensor>
void TeNeS<ptensor>::save_onesite(
    std::vector<std::vector<typename TeNeS<ptensor>::tensor_type>> const
        &onesite_obs) {
  if (mpirank != 0) {
    return;
  }

  const int nlops = num_onesite_operators;
  std::string filename = outdir + "/onesite_obs.dat";
  if (peps_parameters.print_level >= PrintLevel::info) {
    std::cout << "    Save onesite observables to " << filename << std::endl;
  }
  std::ofstream ofs(filename.c_str());
  ofs << std::scientific
      << std::setprecision(std::numeric_limits<double>::max_digits10);
  ofs << "# $1: op_group\n";
  ofs << "# $2: site_index\n";
  ofs << "# $3: real\n";
  ofs << "# $4: imag\n";
  ofs << std::endl;

  for (int ilops = 0; ilops < nlops; ++ilops) {
    int num = 0;
    tensor_type sum = 0.0;
    for (int i = 0; i < N_UNIT; ++i) {
      if (std::isnan(std::real(onesite_obs[ilops][i]))) {
        continue;
      }
      num += 1;
      const auto v = onesite_obs[ilops][i];
      sum += v;
      ofs << ilops << " " << i << " " << std::real(v) << " " << std::imag(v)
          << std::endl;
    }
  }
}

template <class ptensor>
auto TeNeS<ptensor>::measure_twosite()
    -> std::vector<std::map<Bond, typename TeNeS<ptensor>::tensor_type>> {
  Timer<> timer;

  const int nlops = num_twosite_operators;
  std::vector<std::map<Bond, tensor_type>> ret(nlops);

  constexpr int nmax = 4;

  std::map<std::tuple<int, int, int>, double> norms;

  for (const auto &op : twosite_operators) {
    const int source = op.source_site;
    /*
    const int x_source = lattice.x(source);
    const int y_source = lattice.y(source);
    const int target = op.target_site;
    const int x_target =
        lattice.x(target) + op.offset_x * lattice.LX + op.offset_y *
    lattice.skew; const int y_target = lattice.y(target) + op.offset_y *
    lattice.LY; const int dx = x_target - x_source; const int dy = y_target -
    y_source;
    */
    const int dx = op.dx[0];
    const int dy = op.dy[0];

    const int ncol = std::abs(dx) + 1;
    const int nrow = std::abs(dy) + 1;
    if (ncol > nmax || nrow > nmax) {
      std::cerr << "Warning: now version of TeNeS does not support too long "
                   "operator"
                << std::endl;
      std::cerr << "group = " << op.group << " (dx = " << dx << ", dy = " << dy
                << ")" << std::endl;
      continue;
    }

    std::vector<const ptensor *> C_(4, nullptr);
    std::vector<const ptensor *> eTt_(ncol, nullptr);
    std::vector<const ptensor *> eTr_(nrow, nullptr);
    std::vector<const ptensor *> eTb_(ncol, nullptr);
    std::vector<const ptensor *> eTl_(nrow, nullptr);

    /*
     * Caution: orders of tensors in unitcell and Contract_* function are
     * different
     *
     * Lattice:
     *
     *    y
     *    ^
     *    |
     *    0--> x
     *
     * Contract_*:
     *    0-->col
     *    |
     *    v
     *    row
     *
     */
    std::vector<std::vector<const ptensor *>> Tn_(
        nrow, std::vector<const ptensor *>(ncol, nullptr));
    std::vector<std::vector<const ptensor *>> op_(
        nrow, std::vector<const ptensor *>(ncol, nullptr));

    std::vector<std::vector<int>> indices(nrow, std::vector<int>(ncol));

    int source_col, source_row, target_col, target_row;

    if (dx >= 0) {
      source_col = 0;
      target_col = ncol - 1;
    } else {
      source_col = ncol - 1;
      target_col = 0;
    }
    if (dy >= 0) {
      source_row = nrow - 1;
      target_row = 0;
    } else {
      source_row = 0;
      target_row = nrow - 1;
    }

    for (int row = 0; row < nrow; ++row) {
      for (int col = 0; col < ncol; ++col) {
        const int index =
            lattice.other(source, col - source_col, source_row - row);
        indices[row][col] = index;
        op_[row][col] = &(op_identity[index]);
        Tn_[row][col] = &(Tn[index]);
      }
      eTl_[row] = &(eTl[indices[row][0]]);
      eTr_[row] = &(eTr[indices[row][ncol - 1]]);
    }
    for (int col = 0; col < ncol; ++col) {
      eTt_[col] = &(eTt[indices[0][col]]);
      eTb_[col] = &(eTb[indices[nrow - 1][col]]);
    }
    C_[0] = &(C1[indices[0][0]]);
    C_[1] = &(C2[indices[0][ncol - 1]]);
    C_[2] = &(C3[indices[nrow - 1][ncol - 1]]);
    C_[3] = &(C4[indices[nrow - 1][0]]);

    const auto norm_key = std::make_tuple(indices[0][0], nrow, ncol);
    auto norm =
        (norms.count(norm_key) ? norms[norm_key]
                               : std::numeric_limits<double>::quiet_NaN());
    if (std::isnan(norm)) {
      norm = std::real(Contract(C_, eTt_, eTr_, eTb_, eTl_, Tn_, op_));
      norms[norm_key] = norm;
    }

    tensor_type value = 0.0;
    if (op.ops_indices.empty()) {
      if (nrow * ncol == 2) {
        if (nrow == 2) {
          const int top = indices[0][0];
          const int bottom = indices[1][0];
          ptensor o =
              (top == source ? op.op
                             : mptensor::transpose(op.op, {1, 0, 3, 2}));
          value = Contract_two_sites_vertical_op12(
              C1[top], C2[top], C3[bottom], C4[bottom], eTt[top], eTr[top],
              eTr[bottom], eTb[bottom], eTl[bottom], eTl[top], Tn[top],
              Tn[bottom], o);
        } else {
          const int left = indices[0][0];
          const int right = indices[0][1];
          ptensor o =
              (left == source ? op.op
                              : mptensor::transpose(op.op, {1, 0, 3, 2}));
          value = Contract_two_sites_horizontal_op12(
              C1[left], C2[right], C3[right], C4[left], eTt[left], eTt[right],
              eTr[right], eTb[right], eTb[left], eTl[left], Tn[left], Tn[right],
              o);
        }
      } else {
        ptensor U, VT;
        std::vector<double> s;
        mptensor::svd(op.op, {0, 2}, {1, 3}, U, s, VT);
        const int ns = s.size();
        for (int is = 0; is < ns; ++is) {
          ptensor source_op =
              reshape(slice(U, 2, is, is + 1), {U.shape()[0], U.shape()[0]});
          op_[source_row][source_col] = &source_op;
          ptensor target_op =
              reshape(slice(VT, 0, is, is + 1), {VT.shape()[1], VT.shape()[1]});
          op_[target_row][target_col] = &target_op;
          auto localvalue = Contract(C_, eTt_, eTr_, eTb_, eTl_, Tn_, op_);
          value += localvalue * s[is];
        }
      }
    } else {
      op_[source_row][source_col] =
          &(onesite_operators[siteoperator_index(op.source_site,
                                                 op.ops_indices[0])]
                .op);
      const int target_site = lattice.other(op.source_site, dx, dy);
      op_[target_row][target_col] = &(
          onesite_operators[siteoperator_index(target_site, op.ops_indices[1])]
              .op);
      auto localvalue = Contract(C_, eTt_, eTr_, eTb_, eTl_, Tn_, op_);
      value += localvalue;
    }
    ret[op.group][{op.source_site, op.dx[0], op.dy[0]}] = value / norm;
  }

  time_observable += timer.elapsed();
  return ret;
}

template <class ptensor>
void TeNeS<ptensor>::save_twosite(
    std::vector<std::map<Bond, typename TeNeS<ptensor>::tensor_type>> const
        &twosite_obs) {
  if (mpirank != 0) {
    return;
  }

  const int nlops = num_twosite_operators;
  std::string filename = outdir + "/twosite_obs.dat";
  if (peps_parameters.print_level >= PrintLevel::info) {
    std::cout << "    Save twosite observables to " << filename << std::endl;
  }
  std::ofstream ofs(filename.c_str());
  ofs << std::scientific
      << std::setprecision(std::numeric_limits<double>::max_digits10);
  ofs << "# $1: op_group\n";
  ofs << "# $2: source_site\n";
  ofs << "# $3: dx\n";
  ofs << "# $4: dy\n";
  ofs << "# $5: real\n";
  ofs << "# $6: imag\n";
  ofs << std::endl;
  for (int ilops = 0; ilops < nlops; ++ilops) {
    tensor_type sum = 0.0;
    int num = 0;
    for (const auto &r : twosite_obs[ilops]) {
      auto bond = r.first;
      auto value = r.second;
      sum += value;
      num += 1;
      ofs << ilops << " " << bond.source_site << " " << bond.dx << " "
          << bond.dy << " " << std::real(value) << " " << std::imag(value)
          << std::endl;
    }
  }
}

template <class ptensor>
std::vector<Correlation> TeNeS<ptensor>::measure_correlation() {
  Timer<> timer;

  const int nlops = num_onesite_operators;
  const int r_max = corparam.r_max;
  std::vector<std::vector<int>> r_ops(nlops);
  for (auto ops : corparam.operators) {
    r_ops[std::get<0>(ops)].push_back(std::get<1>(ops));
  }

  std::vector<Correlation> correlations;
  for (int left_index = 0; left_index < N_UNIT; ++left_index) {
    const auto vdim = lattice.virtual_dims[left_index];
    ptensor correlation_T(Shape(CHI, CHI, vdim[0], vdim[0]));
    ptensor correlation_norm(Shape(CHI, CHI, vdim[0], vdim[0]));
    for (int left_ilop = 0; left_ilop < nlops; ++left_ilop) {
      if (r_ops[left_ilop].empty()) {
        continue;
      }

      { // horizontal
        int left_op_index = siteoperator_index(left_index, left_ilop);
        if (left_op_index < 0) {
          continue;
        }
        const auto left_op = onesite_operators[left_op_index].op;
        StartCorrelation(correlation_T, C1[left_index], C4[left_index],
                         eTt[left_index], eTb[left_index], eTl[left_index],
                         Tn[left_index], left_op);
        StartCorrelation(correlation_norm, C1[left_index], C4[left_index],
                         eTt[left_index], eTb[left_index], eTl[left_index],
                         Tn[left_index], op_identity[left_index]);

        int right_index = left_index;
        for (int r = 0; r < r_max; ++r) {
          right_index = lattice.right(right_index);
          double norm = std::real(FinishCorrelation(
              correlation_norm, C2[right_index], C3[right_index],
              eTt[right_index], eTr[right_index], eTb[right_index],
              Tn[right_index], op_identity[right_index]));
          for (auto right_ilop : r_ops[left_ilop]) {
            int right_op_index = siteoperator_index(right_index, right_ilop);
            if (right_op_index < 0) {
              continue;
            }
            const auto right_op = onesite_operators[right_op_index].op;
            auto val = FinishCorrelation(correlation_T, C2[right_index],
                                         C3[right_index], eTt[right_index],
                                         eTr[right_index], eTb[right_index],
                                         Tn[right_index], right_op) /
                       norm;
            correlations.push_back(Correlation{left_index, r + 1, 0, left_ilop,
                                               right_ilop, std::real(val),
                                               std::imag(val)});
          }

          Transfer(correlation_T, eTt[right_index], eTb[right_index],
                   Tn[right_index]);
          Transfer(correlation_norm, eTt[right_index], eTb[right_index],
                   Tn[right_index]);
        }
      }
      { // vertical
        int left_op_index = siteoperator_index(left_index, left_ilop);
        if (left_op_index < 0) {
          continue;
        }
        const auto left_op = onesite_operators[left_op_index].op;
        ptensor tn = transpose(Tn[left_index], Axes(3, 0, 1, 2, 4));
        StartCorrelation(correlation_T, C4[left_index], C3[left_index],
                         eTl[left_index], eTr[left_index], eTb[left_index], tn,
                         left_op);
        StartCorrelation(correlation_norm, C4[left_index], C3[left_index],
                         eTl[left_index], eTr[left_index], eTb[left_index], tn,
                         op_identity[left_index]);

        int right_index = left_index;
        for (int r = 0; r < r_max; ++r) {
          right_index = lattice.top(right_index);
          tn = transpose(Tn[right_index], Axes(3, 0, 1, 2, 4));
          double norm = std::real(FinishCorrelation(
              correlation_norm, C1[right_index], C2[right_index],
              eTl[right_index], eTt[right_index], eTr[right_index], tn,
              op_identity[right_index]));
          for (auto right_ilop : r_ops[left_ilop]) {
            int right_op_index = siteoperator_index(right_index, right_ilop);
            if (right_op_index < 0) {
              continue;
            }
            const auto right_op = onesite_operators[right_op_index].op;
            auto val = FinishCorrelation(correlation_T, C1[right_index],
                                         C2[right_index], eTl[right_index],
                                         eTt[right_index], eTr[right_index], tn,
                                         right_op) /
                       norm;
            correlations.push_back(Correlation{left_index, 0, r + 1, left_ilop,
                                               right_ilop, std::real(val),
                                               std::imag(val)});
          }

          Transfer(correlation_T, eTl[right_index], eTr[right_index], tn);
          Transfer(correlation_norm, eTl[right_index], eTr[right_index], tn);
        }
      }
    }
  }

  time_observable += timer.elapsed();
  return correlations;
}

template <class ptensor>
void TeNeS<ptensor>::save_correlation(
    std::vector<Correlation> const &correlations) {
  if (mpirank != 0) {
    return;
  }
  std::string filename = outdir + "/correlation.dat";
  if (peps_parameters.print_level >= PrintLevel::info) {
    std::cout << "    Save long-range correlations to " << filename
              << std::endl;
  }
  std::ofstream ofs(filename.c_str());
  ofs << std::scientific
      << std::setprecision(std::numeric_limits<double>::max_digits10);
  ofs << "# $1: left_op\n";
  ofs << "# $2: left_site\n";
  ofs << "# $3: right_op\n";
  ofs << "# $4: right_dx\n";
  ofs << "# $5: right_dy\n";
  ofs << "# $6: real\n";
  ofs << "# $7: imag\n";
  ofs << std::endl;
  for (auto const &cor : correlations) {
    ofs << cor.left_op << " " << cor.left_index << " " << cor.right_op << " "
        << cor.right_dx << " " << cor.right_dy << " " << cor.real << " "
        << cor.imag << " " << std::endl;
  }
}

template <class ptensor> void TeNeS<ptensor>::measure() {
  if (peps_parameters.print_level >= PrintLevel::info) {
    std::cout << "Start calculating observables" << std::endl;
    std::cout << "  Start updating environment" << std::endl;
  }
  update_CTM();

  if (peps_parameters.print_level >= PrintLevel::info) {
    std::cout << "  Start calculating onesite operators" << std::endl;
  }
  auto onesite_obs = measure_onesite();
  save_onesite(onesite_obs);

  if (peps_parameters.print_level >= PrintLevel::info) {
    std::cout << "  Start calculating twosite operators" << std::endl;
  }
  auto twosite_obs = measure_twosite();
  save_twosite(twosite_obs);

  if (corparam.r_max > 0) {
    if (peps_parameters.print_level >= PrintLevel::info) {
      std::cout << "  Start calculating long range correlation" << std::endl;
    }
    auto correlations = measure_correlation();
    save_correlation(correlations);
  }

  if (mpirank == 0) {
    std::vector<tensor_type> loc_obs(num_onesite_operators);
    int numsites = 0;
    for (int i = 0; i < N_UNIT; ++i) {
      if(lattice.physical_dims[i] > 1){
        ++numsites;
        for (int ilops = 0; ilops < num_onesite_operators; ++ilops) {
          loc_obs[ilops] += onesite_obs[ilops][i];
        }
      }
    }
    std::vector<tensor_type> two_obs(num_twosite_operators);
    for (int iops = 0; iops < num_twosite_operators; ++iops) {
      for (const auto &obs : twosite_obs[iops]) {
        two_obs[iops] += obs.second;
      }
    }

    auto energy = 0.0;
    for (const auto &obs : twosite_obs[0]) {
      energy += std::real(obs.second);
    }

    {
      const double invV = 1.0 / numsites;
      std::string filename = outdir + "/density.dat";
      std::ofstream ofs(filename.c_str());
      ofs << std::scientific
          << std::setprecision(std::numeric_limits<double>::max_digits10);

      if (mpirank == 0) {
        for (int ilops = 0; ilops < num_onesite_operators; ++ilops) {
          const auto v = loc_obs[ilops] * invV;
          ofs << onesite_operator_names[ilops] << " = ";
          if (std::real(v) >= 0.0) {
            ofs << " ";
          }
          ofs << std::real(v) << " ";
          if (std::imag(v) >= 0.0) {
            ofs << " ";
          }
          ofs << std::imag(v) << std::endl;
        }

        for (int ilops = 0; ilops < num_twosite_operators; ++ilops) {
          const auto v = two_obs[ilops] * invV;
          ofs << twosite_operator_names[ilops] << " = ";
          if (std::real(v) >= 0.0) {
            ofs << " ";
          }
          ofs << std::real(v) << " ";
          if (std::imag(v) >= 0.0) {
            ofs << " ";
          }
          ofs << std::imag(v) << std::endl;
        }
        std::cout << "    Save observable densities to " << filename
                  << std::endl;
      }
    }
<<<<<<< HEAD
=======
    const double time_all = timer_all.elapsed();
    {
      std::string filename = outdir + "/time.dat";
      std::ofstream ofs(filename.c_str());
      ofs << "time all           = " << time_all << std::endl;
      ofs << "time simple update = " << time_simple_update << std::endl;
      ofs << "time full update   = " << time_full_update << std::endl;
      ofs << "time environmnent  = " << time_environment << std::endl;
      ofs << "time observable    = " << time_observable << std::endl;
      if (peps_parameters.print_level >= PrintLevel::info) {
        std::cout << "    Save elapsed times to " << filename << std::endl;
      }
    }
>>>>>>> 5a76ea9f
    {
      std::string filename = outdir + "/parameters.dat";
      std::ofstream ofs(filename.c_str(), std::ios::out | std::ios::app);
      ofs << "finish_datetime = " << datetime() << std::endl;
    }

    if (peps_parameters.print_level >= PrintLevel::info) {
      const double invV = 1.0 / numsites;
      std::cout << std::endl;

      std::cout << "Onesite observables per site:" << std::endl;
      for (int ilops = 0; ilops < num_onesite_operators; ++ilops) {
        const auto v = loc_obs[ilops] * invV;
        std::cout << "  " << onesite_operator_names[ilops] << " = "
                  << std::real(v) << " " << std::imag(v) << std::endl;
      }

      std::cout << "Twosite observables per site:" << std::endl;
      for (int ilops = 0; ilops < num_twosite_operators; ++ilops) {
        const auto v = two_obs[ilops] * invV;
        std::cout << "  " << twosite_operator_names[ilops] << " = "
                  << std::real(v) << " " << std::imag(v) << std::endl;
      }
    }
  } // end of if(mpirank == 0)
}

template <class ptensor> void TeNeS<ptensor>::summary() const {
  if(mpirank == 0){
    const double time_all = timer_all.elapsed();
    {
      std::string filename = outdir + "/time.dat";
      std::ofstream ofs(filename.c_str());
      ofs << "time all           = " << time_all << std::endl;
      ofs << "time simple update = " << time_simple_update << std::endl;
      ofs << "time full update   = " << time_full_update << std::endl;
      ofs << "time environmnent  = " << time_environment << std::endl;
      ofs << "time observable    = " << time_observable << std::endl;
      if (peps_parameters.print_level >= PrintLevel::info) {
        std::clog << "    Save elapsed times to " << filename << std::endl;
      }
    }
    if (peps_parameters.print_level >= PrintLevel::info) {
      std::cout << "Wall times [sec.]:" << std::endl;
      std::cout << "  all           = " << time_all << std::endl;
      std::cout << "  simple update = " << time_simple_update << std::endl;
      std::cout << "  full update   = " << time_full_update << std::endl;
      std::cout << "  environmnent  = " << time_environment << std::endl;
      std::cout << "  observable    = " << time_observable << std::endl;
      std::cout << std::endl << "Done." << std::endl;
    }
  }
}

template <class ptensor> void TeNeS<ptensor>::save_tensors() const {
  std::string const &save_dir = peps_parameters.tensor_save_dir;
  if (save_dir.empty()) {
    return;
  }
  {
    // metadata
    std::string filename = save_dir + "/params.dat";
    std::ofstream ofs(filename.c_str());

    constexpr int tensor_format_version = 1;
    ofs << tensor_format_version << " # Format_Version\n";
    ofs << N_UNIT << " # N_UNIT\n";
    ofs << CHI << " # CHI\n";
    for (int i = 0; i < N_UNIT; ++i) {
      for (int j = 0; j < nleg; ++j) {
        ofs << lattice.virtual_dims[i][j] << " ";
      }
      ofs << lattice.physical_dims[i] << " # Shape of Tn[" << i << "]\n";
    }
  }
  for (int i = 0; i < N_UNIT; ++i) {
    std::string filename = save_dir + "/";
    std::string suffix = "_" + std::to_string(i) + ".dat";
    Tn[i].save((filename + "T" + suffix).c_str());
    eTt[i].save((filename + "Et" + suffix).c_str());
    eTr[i].save((filename + "Er" + suffix).c_str());
    eTb[i].save((filename + "Eb" + suffix).c_str());
    eTl[i].save((filename + "El" + suffix).c_str());
    C1[i].save((filename + "C1" + suffix).c_str());
    C2[i].save((filename + "C2" + suffix).c_str());
    C3[i].save((filename + "C3" + suffix).c_str());
    C4[i].save((filename + "C4" + suffix).c_str());
  }
  if (mpirank == 0) {
    for (int i = 0; i < N_UNIT; ++i) {
      std::ofstream ofs(save_dir + "/lambda_" + std::to_string(i) + ".dat");
      for (int j = 0; j < nleg; ++j) {
        for (int k = 0; k < lattice.virtual_dims[i][j]; ++k) {
          ofs << lambda_tensor[i][j][k] << std::endl;
        }
      }
    }
  }
  if (peps_parameters.print_level >= PrintLevel::info) {
    std::cout << "Tensors saved in " << save_dir << std::endl;
  }
}

template <class ptensor> void TeNeS<ptensor>::load_tensors() {
  std::string const &load_dir = peps_parameters.tensor_load_dir;

  if (!util::isdir(load_dir)) {
    std::string msg = load_dir + " does not exists.";
    throw tenes::load_error(msg);
  }

  int tensor_format_version = 0;
  if (mpirank == 0) {
    std::string filename = load_dir + "/params.dat";
    std::string line;
    if (util::path_exists(filename)) {
      std::ifstream ifs(filename.c_str());
      std::getline(ifs, line);
      tensor_format_version = std::stoi(util::drop_comment(line));
    }
  }
  bcast(tensor_format_version, 0, comm);
  if (tensor_format_version == 0) {
    load_tensors_v0();
  } else if (tensor_format_version == 1) {
    load_tensors_v1();
  } else {
    std::stringstream ss;
    ss << "ERROR: Unknown checkpoint format version: " << tensor_format_version;
    throw tenes::load_error(ss.str());
  }
}

template <class ptensor> void TeNeS<ptensor>::load_tensors_v1() {
  std::string const &load_dir = peps_parameters.tensor_load_dir;

  int loaded_CHI = 1;
  std::vector<std::vector<int>> loaded_shape(N_UNIT, std::vector<int>(nleg+1));
  if (mpirank == 0) {
    std::string filename = load_dir + "/params.dat";
    std::string line;
    std::ifstream ifs(filename.c_str());
    std::getline(ifs, line);

    std::getline(ifs, line);
    const int loaded_N_UNIT = std::stoi(util::drop_comment(line));
    if (N_UNIT != loaded_N_UNIT) {
      std::stringstream ss;
      ss << "ERROR: N_UNIT is " << N_UNIT << " but loaded N_UNIT has "
         << loaded_N_UNIT << std::endl;
      throw tenes::load_error(ss.str());
    }

    std::getline(ifs, line);
    loaded_CHI = std::stoi(util::drop_comment(line));
    if (CHI != loaded_CHI) {
      if (peps_parameters.print_level >= PrintLevel::info) {
        std::cout << "WARNING: parameters.ctm.dimension is " << CHI
                  << " but loaded tensors have CHI = " << loaded_CHI
                  << std::endl;
      }
    }

    for (int i = 0; i < N_UNIT; ++i) {
      std::getline(ifs, line);
      const auto shape = util::split(util::drop_comment(line));
      for (int j = 0; j < nleg; ++j) {
        loaded_shape[i][j] = std::stoi(shape[j]);
        const int vd_param = lattice.virtual_dims[i][j];
        if (vd_param != loaded_shape[i][j]) {
          if (peps_parameters.print_level >= PrintLevel::info) {
            std::cout << "WARNING: virtual dimension of the leg " << j
                      << " of the tensor " << i << " is " << vd_param
                      << " but loaded tensor has " << loaded_shape[i][j]
                      << std::endl;
          }
        }
      }
      loaded_shape[i][nleg] = std::stoi(shape[nleg]);
      const int pdim = lattice.physical_dims[i];
      if (pdim != loaded_shape[i][nleg]) {
        std::stringstream ss;
        ss << "ERROR: dimension of the physical bond of the tensor " << i
           << " is " << pdim << " but loaded tensor has " << loaded_shape[i][nleg]
           << std::endl;
        throw tenes::load_error(ss.str());
      }
    }
  }
  for(int i=0; i<N_UNIT; ++i){
    bcast(loaded_shape[i], 0, comm);
  }

#define LOAD_TENSOR_(A, name) \
  do{\
    ptensor temp; \
    temp.load((filename + name + suffix).c_str()); \
    A = resize_tensor(temp, A.shape()); \
  }while(false)

  for (int i = 0; i < N_UNIT; ++i) {
    std::string filename = load_dir + "/";
    std::string suffix = "_" + std::to_string(i) + ".dat";

    LOAD_TENSOR_(Tn[i], "T");
    LOAD_TENSOR_(eTl[i], "El");
    LOAD_TENSOR_(eTt[i], "Et");
    LOAD_TENSOR_(eTr[i], "Er");
    LOAD_TENSOR_(eTb[i], "Eb");
    LOAD_TENSOR_(C1[i], "C1");
    LOAD_TENSOR_(C2[i], "C2");
    LOAD_TENSOR_(C3[i], "C3");
    LOAD_TENSOR_(C4[i], "C4");
  }
#undef LOAD_TENSOR_

  std::vector<double> ls;
  if (mpirank == 0) {
    for (int i = 0; i < N_UNIT; ++i) {
      std::ifstream ifs(load_dir + "/lambda_" + std::to_string(i) + ".dat");
      for (int j = 0; j < nleg; ++j) {
        for (int k = 0; k < loaded_shape[i][j]; ++k) {
          double temp = 0.0;
          ifs >> temp;
          ls.push_back(temp);
        }
      }
    }
  }
  bcast(ls, 0, comm);
  int index = 0;
  for (int i = 0; i < N_UNIT; ++i) {
    const auto vdim = lattice.virtual_dims[i];
    for (int j = 0; j < nleg; ++j) {
      lambda_tensor[i][j].clear();
      for (int k = 0; k < loaded_shape[i][j]; ++k) {
        lambda_tensor[i][j].push_back(ls[index]);
        ++index;
      }
      lambda_tensor[i][j].resize(vdim[j]);
    }
  }
}

template <class ptensor> void TeNeS<ptensor>::load_tensors_v0() {
  std::string const &load_dir = peps_parameters.tensor_load_dir;

  // load from the checkpoint
  if (!util::isdir(load_dir)) {
    std::string msg = load_dir + " does not exists.";
    throw tenes::load_error(msg);
  }
  for (int i = 0; i < N_UNIT; ++i) {
    std::string filename = load_dir + "/";
    std::string suffix = "_" + std::to_string(i) + ".dat";
    Tn[i].load((filename + "T" + suffix).c_str());
    eTt[i].load((filename + "Et" + suffix).c_str());
    eTr[i].load((filename + "Er" + suffix).c_str());
    eTb[i].load((filename + "Eb" + suffix).c_str());
    eTl[i].load((filename + "El" + suffix).c_str());
    C1[i].load((filename + "C1" + suffix).c_str());
    C2[i].load((filename + "C2" + suffix).c_str());
    C3[i].load((filename + "C3" + suffix).c_str());
    C4[i].load((filename + "C4" + suffix).c_str());
  }
  std::vector<double> ls;
  if (mpirank == 0) {
    for (int i = 0; i < N_UNIT; ++i) {
      const auto vdim = lattice.virtual_dims[i];
      std::ifstream ifs(load_dir + "/lambda_" + std::to_string(i) + ".dat");
      for (int j = 0; j < nleg; ++j) {
        for (int k = 0; k < vdim[j]; ++k) {
          double temp = 0.0;
          ifs >> temp;
          ls.push_back(temp);
        }
      }
    }
  }
  bcast(ls, 0, comm);
  int index = 0;
  for (int i = 0; i < N_UNIT; ++i) {
    const auto vdim = lattice.virtual_dims[i];
    for (int j = 0; j < nleg; ++j) {
      for (int k = 0; k < vdim[j]; ++k) {
        lambda_tensor[i][j][k] = ls[index];
        ++index;
      }
    }
  }

  // overwrite dimensions
  const Shape Cshape = C1[0].shape();
  if (CHI != Cshape[0]) {
    if (peps_parameters.print_level >= PrintLevel::info) {
      std::cout << "WARNING: parameters.ctm.dimension is " << CHI
                << " but loaded tensors have CHI = " << Cshape[0] << std::endl;
    }
  }
  for (int i = 0; i < N_UNIT; ++i) {
    const Shape Tshape = Tn[i].shape();
    const int pdim = lattice.physical_dims[i];
    if (pdim != Tshape[4]) {
      std::stringstream ss;
      ss << "ERROR: dimension of the physical bond of the tensor " << i
         << " is " << pdim << " but loaded tensor has " << Tshape[4]
         << std::endl;
      throw tenes::input_error(ss.str());
    }

    for (int l = 0; l < nleg; ++l) {
      const int vd_param = lattice.virtual_dims[i][l];
      const int vd_loaded = Tshape[l];
      if (vd_param != vd_loaded) {
        if (peps_parameters.print_level >= PrintLevel::info) {
          std::cout << "WARNING: virtual dimension of the leg " << l
                    << " of the tensor " << i << " is " << vd_param
                    << " but loaded tensor has " << vd_loaded << std::endl;
        }
      }
    }
  }
}

template <class tensor>
int tenes(MPI_Comm comm, PEPS_Parameters peps_parameters, Lattice lattice,
          NNOperators<tensor> simple_updates, NNOperators<tensor> full_updates,
          Operators<tensor> onesite_operators,
          Operators<tensor> twosite_operators, CorrelationParameter corparam) {

  TeNeS<tensor> tns(comm, peps_parameters, lattice, simple_updates,
                    full_updates, onesite_operators, twosite_operators,
                    corparam);
  tns.optimize();
  tns.save_tensors();
  if(peps_parameters.to_measure){
    tns.measure();
  }
  tns.summary();
  return 0;
}

// template specialization
template int tenes<real_tensor>(MPI_Comm comm, PEPS_Parameters peps_parameters,
                                Lattice lattice,
                                NNOperators<real_tensor> simple_updates,
                                NNOperators<real_tensor> full_updates,
                                Operators<real_tensor> onesite_operators,
                                Operators<real_tensor> twosite_operators,
                                CorrelationParameter corparam);

template int tenes<complex_tensor>(MPI_Comm comm, PEPS_Parameters peps_parameters,
                                   Lattice lattice,
                                   NNOperators<complex_tensor> simple_updates,
                                   NNOperators<complex_tensor> full_updates,
                                   Operators<complex_tensor> onesite_operators,
                                   Operators<complex_tensor> twosite_operators,
                                   CorrelationParameter corparam);

} // end of namespace tenes<|MERGE_RESOLUTION|>--- conflicted
+++ resolved
@@ -1116,22 +1116,6 @@
                   << std::endl;
       }
     }
-<<<<<<< HEAD
-=======
-    const double time_all = timer_all.elapsed();
-    {
-      std::string filename = outdir + "/time.dat";
-      std::ofstream ofs(filename.c_str());
-      ofs << "time all           = " << time_all << std::endl;
-      ofs << "time simple update = " << time_simple_update << std::endl;
-      ofs << "time full update   = " << time_full_update << std::endl;
-      ofs << "time environmnent  = " << time_environment << std::endl;
-      ofs << "time observable    = " << time_observable << std::endl;
-      if (peps_parameters.print_level >= PrintLevel::info) {
-        std::cout << "    Save elapsed times to " << filename << std::endl;
-      }
-    }
->>>>>>> 5a76ea9f
     {
       std::string filename = outdir + "/parameters.dat";
       std::ofstream ofs(filename.c_str(), std::ios::out | std::ios::app);
