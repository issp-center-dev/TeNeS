link_directories(${MPTENSOR_LIB_DIR})
if(OpenMP_CXX_LIBRARY_DIRS)
  link_directories(${OpenMP_CXX_LIBRARY_DIRS})
endif()

file(COPY ${CMAKE_CURRENT_SOURCE_DIR}/data
     DESTINATION ${CMAKE_CURRENT_BINARY_DIR})

foreach(basename input simple_update full_update)
  set(testname "test_${basename}")
  add_executable(${testname} "${basename}.cpp")

  target_link_libraries(${testname} PUBLIC tenes_static)

  if(ENABLE_MPI)
    add_test(NAME ${testname}
             COMMAND ${MPIEXEC} ${MPIEXEC_PREFLAGS} ${MPIEXEC_NUMPROC_FLAG} 1
                     ${MPIEXEC_POSTFLAGS} $<TARGET_FILE:${testname}>)
  else()
    add_test(NAME ${testname} COMMAND $<TARGET_FILE:${testname}>)
  endif()
endforeach()

foreach(name simple_mode std_mode)
  configure_file(${CMAKE_CURRENT_SOURCE_DIR}/${name}.py.in
                 ${CMAKE_CURRENT_BINARY_DIR}/${name}.py @ONLY)
  add_test(NAME ${name} COMMAND ${TENES_PYTHON_EXECUTABLE}
                                ${CMAKE_CURRENT_BINARY_DIR}/${name}.py)
endforeach()
configure_file(${CMAKE_CURRENT_SOURCE_DIR}/fulltest.py.in
               ${CMAKE_CURRENT_BINARY_DIR}/fulltest.py @ONLY)

add_test(NAME restart COMMAND ${TENES_PYTHON_EXECUTABLE}
                              ${CMAKE_CURRENT_BINARY_DIR}/restart.py)
configure_file(${CMAKE_CURRENT_SOURCE_DIR}/restart.py.in
               ${CMAKE_CURRENT_BINARY_DIR}/restart.py @ONLY)

<<<<<<< HEAD
foreach(name AntiferroHeisenberg_real AntiferroHeisenberg_complex J1J2_AFH
             TE_singlespin FT_TFI_square)
=======
foreach(name AntiferroHeisenberg_real AntiferroHeisenberg_complex
             AntiferroHeisenberg_mf J1J2_AFH TE_TFI)
>>>>>>> 8114e6a2
  add_test(NAME ${name} COMMAND ${TENES_PYTHON_EXECUTABLE}
                                ${CMAKE_CURRENT_BINARY_DIR}/fulltest.py ${name})
endforeach()<|MERGE_RESOLUTION|>--- conflicted
+++ resolved
@@ -35,13 +35,8 @@
 configure_file(${CMAKE_CURRENT_SOURCE_DIR}/restart.py.in
                ${CMAKE_CURRENT_BINARY_DIR}/restart.py @ONLY)
 
-<<<<<<< HEAD
-foreach(name AntiferroHeisenberg_real AntiferroHeisenberg_complex J1J2_AFH
-             TE_singlespin FT_TFI_square)
-=======
 foreach(name AntiferroHeisenberg_real AntiferroHeisenberg_complex
-             AntiferroHeisenberg_mf J1J2_AFH TE_TFI)
->>>>>>> 8114e6a2
+    AntiferroHeisenberg_mf J1J2_AFH TE_TFI FT_TFI_square)
   add_test(NAME ${name} COMMAND ${TENES_PYTHON_EXECUTABLE}
                                 ${CMAKE_CURRENT_BINARY_DIR}/fulltest.py ${name})
 endforeach()