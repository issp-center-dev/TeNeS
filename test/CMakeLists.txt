link_directories(${MPTENSOR_LIB_DIR})
if(OpenMP_CXX_LIBRARY_DIRS)
  link_directories(${OpenMP_CXX_LIBRARY_DIRS})
endif()

file(COPY ${CMAKE_CURRENT_SOURCE_DIR}/data
     DESTINATION ${CMAKE_CURRENT_BINARY_DIR})

foreach(basename input simple_update full_update)
  set(testname "test_${basename}")
  add_executable(${testname} "${basename}.cpp")

  target_link_libraries(${testname} PUBLIC tenes_static)

  if(ENABLE_MPI)
    add_test(NAME ${testname}
             COMMAND ${MPIEXEC} ${MPIEXEC_PREFLAGS} ${MPIEXEC_NUMPROC_FLAG} 1
                     ${MPIEXEC_POSTFLAGS} $<TARGET_FILE:${testname}>)
  else()
    add_test(NAME ${testname} COMMAND $<TARGET_FILE:${testname}>)
  endif()
endforeach()

foreach(name simple_mode std_mode)
  configure_file(${CMAKE_CURRENT_SOURCE_DIR}/${name}.py.in
                 ${CMAKE_CURRENT_BINARY_DIR}/${name}.py @ONLY)
  add_test(NAME ${name} COMMAND ${TENES_PYTHON_EXECUTABLE}
                                ${CMAKE_CURRENT_BINARY_DIR}/${name}.py)
endforeach()
configure_file(${CMAKE_CURRENT_SOURCE_DIR}/fulltest.py.in
               ${CMAKE_CURRENT_BINARY_DIR}/fulltest.py @ONLY)

add_test(NAME restart COMMAND ${TENES_PYTHON_EXECUTABLE}
                              ${CMAKE_CURRENT_BINARY_DIR}/restart.py)
configure_file(${CMAKE_CURRENT_SOURCE_DIR}/restart.py.in
               ${CMAKE_CURRENT_BINARY_DIR}/restart.py @ONLY)

foreach(name AntiferroHeisenberg_real AntiferroHeisenberg_complex
<<<<<<< HEAD
    AntiferroHeisenberg_mf J1J2_AFH TE_TFI FT_TFI_square)
=======
    AntiferroHeisenberg_mf J1J2_AFH Honeycomb Honeycomb_skew TE_TFI)
>>>>>>> c04e2bf0
  add_test(NAME ${name} COMMAND ${TENES_PYTHON_EXECUTABLE}
                                ${CMAKE_CURRENT_BINARY_DIR}/fulltest.py ${name})
endforeach()<|MERGE_RESOLUTION|>--- conflicted
+++ resolved
@@ -36,11 +36,7 @@
                ${CMAKE_CURRENT_BINARY_DIR}/restart.py @ONLY)
 
 foreach(name AntiferroHeisenberg_real AntiferroHeisenberg_complex
-<<<<<<< HEAD
-    AntiferroHeisenberg_mf J1J2_AFH TE_TFI FT_TFI_square)
-=======
-    AntiferroHeisenberg_mf J1J2_AFH Honeycomb Honeycomb_skew TE_TFI)
->>>>>>> c04e2bf0
+AntiferroHeisenberg_mf J1J2_AFH Honeycomb Honeycomb_skew TE_TFI FT_TFI_square)
   add_test(NAME ${name} COMMAND ${TENES_PYTHON_EXECUTABLE}
                                 ${CMAKE_CURRENT_BINARY_DIR}/fulltest.py ${name})
 endforeach()