# TeNeS - Massively parallel tensor network solver
# Copyright (C) 2019- The University of Tokyo
#
# This program is free software: you can redistribute it and/or modify
# it under the terms of the GNU General Public License as published by
# the Free Software Foundation, either version 3 of the License, or
# (at your option) any later version.
#
# This program is distributed in the hope that it will be useful,
# but WITHOUT ANY WARRANTY; without even the implied warranty of
# MERCHANTABILITY or FITNESS FOR A PARTICULAR PURPOSE. See the
# GNU General Public License for more details.
#
# You should have received a copy of the GNU General Public License
# along with this program. If not, see http://www.gnu.org/licenses

import subprocess
import sys
import os.path
from os.path import join
import shutil

import numpy as np

import toml


def check_density(resdir, refdir, *, rtol, atol):
    def read(filename):
        ret = []
        with open(filename) as f:
            for line in f:
                value = line.split("=")[1]
                re, im = value.split()
                ret.append(complex(float(re), float(im)))
        return ret

    res = read(join(resdir, "density.dat"))
    ref = read(join(refdir, "density.dat"))

    if len(res) != len(ref):
        print("density.dat: number of entries do not match")
        print("  result:    {}".format(len(res)))
        print("  reference: {}".format(len(ref)))
        return False

    fl = True
    for i, (s, f) in enumerate(zip(res, ref)):
        if type(s) != type(f) or not np.isclose(s, f, rtol=rtol, atol=atol):
            print("density.dat: {}-th data do not match:".format(i))
            print("  result:    ", s)
            print("  reference: ", f)
            fl = False
    return fl


def check(filename, resdir, refdir, *, rtol, atol):
    def read(filename):
        ret = []
        with open(filename) as f:
            for line in f:
                line = line.split("#")[0].strip()
                if not line:
                    continue
                words = line.split()
                ret.append(list(map(float, words)))
        return ret

    res = read(join(resdir, filename))
    ref = read(join(refdir, filename))

    if len(res) != len(ref):
        print("{}: number of entries do not match".format(filename))
        print("  result:    {}".format(len(res)))
        print("  reference: {}".format(len(ref)))
        return False

    fl = True
    for i, (rs, rf) in enumerate(zip(res, ref)):
        lfl = True
        for s, f in zip(rs, rf):
            if not np.isclose(s, f, rtol=rtol, atol=atol):
                lfl = False
        if not lfl:
            print("{}: {}-th data do not match:".format(filename, i))
            print("  result:    ", " ".join(map(str, rs)))
            print("  reference: ", " ".join(map(str, rf)))
            fl = False
    return fl


simplemode = sys.argv[1] == "--simple"
if simplemode:
    testname = sys.argv[2]
else:
    testname = sys.argv[1]

inputfile = join("data", "{}.toml".format(testname))

with open(inputfile) as f:
    param = toml.load(f)

resdir = param["parameter"]["general"]["output"]
if os.path.exists(resdir):
    shutil.rmtree(resdir)
refdir = join("data", resdir)

if simplemode:
    cmd = []
    cmd.append(join("@CMAKE_BINARY_DIR@", "tool", "tenes_simple"))
    cmd.append(inputfile)
    subprocess.call(cmd)

    cmd = []
    cmd.append(join("@CMAKE_BINARY_DIR@", "tool", "tenes_std"))
    cmd.append("std.toml")
    subprocess.call(cmd)

    cmd = []
    if "@MPIEXEC@":
        cmd.append("@MPIEXEC@")
        cmd.extend("@MPIEXEC_PREFLAGS@".split())
        cmd.append("@MPIEXEC_NUMPROC_FLAG@")
        cmd.append("1")
        cmd.extend("@MPIEXEC_POSTFLAGS@".split())
    cmd.append(join("@CMAKE_BINARY_DIR@", "src", "tenes"))
    cmd.append("input.toml")
    subprocess.call(cmd)
else:
    cmd = []
    if "@MPIEXEC@":
        cmd.append("@MPIEXEC@")
        cmd.extend("@MPIEXEC_PREFLAGS@".split())
        cmd.append("@MPIEXEC_NUMPROC_FLAG@")
        cmd.append("1")
        cmd.extend("@MPIEXEC_POSTFLAGS@".split())
    cmd.append(join("@CMAKE_BINARY_DIR@", "src", "tenes"))
    cmd.append(inputfile)
    subprocess.call(cmd)

atol = 1.0e-4
rtol = 1.0e-3

result = True

mode = param["parameter"]["general"].get("mode", "ground")
if mode.startswith("ground"):
    prefix = ""
    result = check_density(resdir, refdir, rtol=rtol, atol=atol) and result
elif mode.startswith("time"):
    prefix = "TE_"
    result = check("TE_density.dat", resdir, refdir, rtol=rtol, atol=atol) and result
<<<<<<< HEAD
    result = check("TE_onesite_obs.dat", resdir, refdir, rtol=rtol, atol=atol) and result
    result = check("TE_twosite_obs.dat", resdir, refdir, rtol=rtol, atol=atol) and result
elif mode.startswith("finite"):
    result = check("FT_density.dat", resdir, refdir, rtol=rtol, atol=atol) and result
    result = check("FT_onesite_obs.dat", resdir, refdir, rtol=rtol, atol=atol) and result
    result = check("FT_twosite_obs.dat", resdir, refdir, rtol=rtol, atol=atol) and result
=======
>>>>>>> 8114e6a2
else:
    raise ValueError("unknown mode: {}".format(mode))

for filename in (
    "onesite_obs.dat",
    "twosite_obs.dat",
    "correlation_length.dat",
    "correlation.dat",
    "multisite_obs_4.dat",
):
    filename = prefix + filename
    if os.path.exists(os.path.join(refdir, filename)):
        result = check(filename, resdir, refdir, rtol=rtol, atol=atol) and result

if result:
    sys.exit(0)
else:
    sys.exit(1)<|MERGE_RESOLUTION|>--- conflicted
+++ resolved
@@ -150,15 +150,9 @@
 elif mode.startswith("time"):
     prefix = "TE_"
     result = check("TE_density.dat", resdir, refdir, rtol=rtol, atol=atol) and result
-<<<<<<< HEAD
-    result = check("TE_onesite_obs.dat", resdir, refdir, rtol=rtol, atol=atol) and result
-    result = check("TE_twosite_obs.dat", resdir, refdir, rtol=rtol, atol=atol) and result
 elif mode.startswith("finite"):
+    prefix = "FT_"
     result = check("FT_density.dat", resdir, refdir, rtol=rtol, atol=atol) and result
-    result = check("FT_onesite_obs.dat", resdir, refdir, rtol=rtol, atol=atol) and result
-    result = check("FT_twosite_obs.dat", resdir, refdir, rtol=rtol, atol=atol) and result
-=======
->>>>>>> 8114e6a2
 else:
     raise ValueError("unknown mode: {}".format(mode))
 
