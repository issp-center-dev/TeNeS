# TeNeS - Massively parallel tensor network solver
# Copyright (C) 2019- The University of Tokyo
#
# This program is free software: you can redistribute it and/or modify
# it under the terms of the GNU General Public License as published by
# the Free Software Foundation, either version 3 of the License, or
# (at your option) any later version.
#
# This program is distributed in the hope that it will be useful,
# but WITHOUT ANY WARRANTY; without even the implied warranty of
# MERCHANTABILITY or FITNESS FOR A PARTICULAR PURPOSE. See the
# GNU General Public License for more details.
#
# You should have received a copy of the GNU General Public License
# along with this program. If not, see http://www.gnu.org/licenses

import re

from collections import namedtuple
from itertools import chain, product
from typing import Any, Dict, Iterable, List, Tuple, TextIO, MutableMapping, Optional
import abc

import numpy as np

from scipy.linalg import expm, norm

import toml

TeNeSInput = namedtuple("TeNeSInput", "param tensor ham obs")


def float_to_str(v: float) -> str:
    if np.isnan(v):
        return "nan"
    ret = ""
    if v < 0.0:
        ret += "-"
        v *= -1
    if np.isinf(v):
        ret += "inf"
        return ret
    if v == 0.0:
        return "0.0"
    exponent = int(np.floor(np.log10(v)))
    if -4 <= exponent <= 4:
        ret += str(v)
    else:
        ret += "{}e{}".format(v * 10 ** (-exponent), exponent)
    return ret


def value_to_str(v) -> str:
    if isinstance(v, str):
        return "'{}'".format(v)
    elif isinstance(v, bool):
        return "true" if v else "false"
    elif isinstance(v, float):
        return float_to_str(v)
    else:
        return "{}".format(v)


def lower_dict(d: dict) -> dict:
    """makes all keys lowercase"""
    ks = list(d.keys())
    for k in ks:
        if isinstance(d[k], dict):
            d[k] = lower_dict(d[k])
        if k.islower():
            continue
        d[k.lower()] = d[k]
        d.pop(k)
    return d


def index2coord(index: int, X: int) -> Tuple[int, int]:
    return index % X, index // X


def coord2index(x: int, y: int, X: int) -> int:
    return x + y * X


def dump_op(op: np.ndarray) -> Iterable[str]:
    it = np.nditer(op, flags=["multi_index"], op_flags=["readonly"], order="F")
    while not it.finished:
        index = it.multi_index
        v = op[index]
        if np.abs(v) != 0.0:
            ret = " ".join(map(str, index))
            ret += " {} {}".format(np.real(v), np.imag(v))
            yield ret
        it.iternext()


Bond = namedtuple("Bond", "source dx dy")


class Hamiltonian:
    elements: np.ndarray
    sites: Optional[Iterable[int]]
    bonds: Optional[Iterable[Bond]]

    def __init__(
        self,
        elements: np.ndarray,
        sites: Optional[Iterable[int]] = None,
        bonds: Optional[Iterable[Bond]] = None,
    ):
        if sites is None and bonds is None:
            raise RuntimeError("Both sites and bonds are None")
        self.elements = elements
        self.sites = sites
        self.bonds = bonds


def dumpbond(bond: Bond) -> str:
    return "{} {} {}".format(bond.source, bond.dx, bond.dy)


class SubLattice:
    sites: List[int]
    vdim: List[int]
    is_vacancy: bool

    def __init__(self, vdim: List[int], is_vacancy: bool = False):
        self.sites = []
        self.vdim = vdim
        self.is_vacancy = is_vacancy

    def add_site(self, site: int):
        self.sites.append(site)

    def to_dict(self, physdim: int) -> Dict[str, Any]:
        ret: Dict[str, Any] = {}
        ret["index"] = self.sites
        if self.is_vacancy:
            ret["physical_dim"] = 1
        else:
            ret["physical_dim"] = physdim
        ret["virtual_dim"] = self.vdim
        return ret


class Lattice(object):
    type: str
    z: int
    skew: int
    L: int
    W: int
    vdim: int
    sublattice: List[SubLattice]
    bonds: List[List[List[Bond]]]  # [neighbor_level][type][index]
    initial_states: str
    noise: float
    latticevector: np.ndarray

    def __init__(self, param: Dict[str, Any]):
        self.type = ""
        self.z = 0
        self.skew = 0
        self.L = param["l"]
        self.W = param.get("w", self.L)
        self.vdim = param["virtual_dim"]
        self.sublattice = []
        self.bonds = [[[] for j in range(3)] for i in range(3)]
        self.initial_states = param.get("initial", "random")
        self.noise = param.get("noise", 1e-2)
        self.coords = []
        self.latticevector = np.eye(2)

    def to_dict(self, physdim: int) -> Dict[str, Any]:
        ret: Dict[str, Any] = {}
        ret["L_sub"] = [self.L, self.W]
        ret["skew"] = self.skew
        ret["unitcell"] = [sub.to_dict(physdim) for sub in self.sublattice]
        return ret

    def cartesian_coordinate(self, x: int, y: int) -> np.ndarray:
        return np.array([x, y])

    def write_coordinates(self, f: TextIO) -> None:
        f.write("# coord_version = 1\n")
        f.write("# name = {}\n".format(self.type))
        f.write(
            "# a0 = {} {}\n".format(self.latticevector[0, 0], self.latticevector[0, 1])
        )
        f.write(
            "# a1 = {} {}\n".format(self.latticevector[1, 0], self.latticevector[1, 1])
        )
        f.write("# $1: index\n")
        f.write("# $2: x\n")
        f.write("# $3: y\n")
        f.write("\n")
        for i, c in enumerate(self.coords):
            if c is not None:
                x, y = index2coord(i, self.L)
                C = self.cartesian_coordinate(x, y)
                f.write("{} {} {}\n".format(i, C[0], C[1]))

    def write_bonds(self, f: TextIO, nnlevel: int) -> None:
        for i, bonds in enumerate(self.bonds[nnlevel]):
            for b in bonds:
                source = b.source
                x, y = index2coord(source, self.L)
                c = self.cartesian_coordinate(x, y)
                f.write("{} {} {}\n".format(c[0], c[1], i))
                c = self.cartesian_coordinate(x + b.dx, y + b.dy)
                f.write("{} {} {}\n".format(c[0], c[1], i))
                f.write("\n\n")

    def numsites(self) -> int:
        return self.L * self.W

    def valid_sites(self) -> List[int]:
        ret = []
        for sl in self.sublattice:
            if not sl.is_vacancy:
                ret += sl.sites
        ret.sort()
        return ret


class SquareLattice(Lattice):
    def __init__(self, param: Dict[str, Any]):
        super().__init__(param)
        self.type = "square lattice"
        self.z = 4
        self.skew = 0
        L, W = self.L, self.W
        if W == 1:
            self.skew = 1
        assert L > 1

        self.latticevector = np.diag([L, W])

        if self.initial_states == "ferro":
            self.sublattice = [SubLattice([self.vdim] * 4)]
        elif self.initial_states == "antiferro":
            self.sublattice = [SubLattice([self.vdim] * 4), SubLattice([self.vdim] * 4)]
        elif self.initial_states == "random":
            self.sublattice = [SubLattice([self.vdim] * 4)]

        for source in range(L * W):
            x, y = index2coord(source, L)
            if self.initial_states == "antiferro":
                if (x + y) % 2 == 0:
                    self.sublattice[0].add_site(source)
                else:
                    self.sublattice[1].add_site(source)

            self.coords.append(np.array([x, y]))

            # 1st neighbors
            self.bonds[0][0].append(Bond(source, 1, 0))
            self.bonds[0][1].append(Bond(source, 0, 1))

            # 2nd neighbors
            self.bonds[1][0].append(Bond(source, 1, 1))
            self.bonds[1][1].append(Bond(source, -1, 1))

            # 2nd neighbors
            self.bonds[2][0].append(Bond(source, 2, 0))
            self.bonds[2][1].append(Bond(source, 0, 2))


class HoneycombLattice(Lattice):
    def __init__(self, param: Dict[str, Any]):
        super().__init__(param)
        self.type = "honeycomb lattice"
        self.z = 3
        self.bondtypes = 3

        self.L *= 2

        L, W = self.L, self.W
        self.skew = W % L

        vdim = self.vdim
        self.sublattice.append(SubLattice([vdim, 1, vdim, vdim]))
        self.sublattice.append(SubLattice([vdim, vdim, vdim, 1]))

        self.coords = [np.zeros(2) for _ in range(L * W)]

        NX = L // 2
        NY = W

        self.latticevector = np.array([[np.sqrt(3.0), 0.0], [np.sqrt(3.0) / 2, 1.5]])
        self.latticevector *= np.array([[NX], [NY]])
        a0 = np.array([np.sqrt(3.0), 0.0])
        a1 = np.array([np.sqrt(3.0) / 2, 1.5])
        other = (a0 + a1) / 3.0

        for y in range(NY):
            for X in range(NX):
                c = a0 * X + a1 * y

                #
                # sublattice A
                #
                x = (2 * X + y) % L
                index = coord2index(x, y, L)
                self.coords[index] = c
                self.sublattice[0].add_site(index)

                # 1st neighbors
                self.bonds[0][0].append(Bond(index, 1, 0))

                # 2nd neighbors
                self.bonds[1][0].append(Bond(index, -1, 1))
                self.bonds[1][1].append(Bond(index, 1, 1))
                self.bonds[1][2].append(Bond(index, 2, 0))

                # 3rd neighbors
                self.bonds[2][1].append(Bond(index, 2, -1))
                self.bonds[2][2].append(Bond(index, 0, 1))

                #
                # sublattice B
                #
                x = (2 * X + y + 1) % L
                index = coord2index(x, y, L)
                self.coords[index] = c + other
                self.sublattice[1].add_site(index)

                # 1st neighbors
                self.bonds[0][1].append(Bond(index, 1, 0))
                self.bonds[0][2].append(Bond(index, 0, 1))

                # 2nd neighbors
                self.bonds[1][0].append(Bond(index, -1, 1))
                self.bonds[1][1].append(Bond(index, 1, 1))
                self.bonds[1][2].append(Bond(index, 2, 0))

                # 3rd neighbors
                self.bonds[2][0].append(Bond(index, 2, 1))

    def cartesian_coordinate(self, x: int, y: int) -> np.ndarray:
        a0 = np.array([np.sqrt(3.0), 0.0])
        a1 = np.array([np.sqrt(3.0) / 2, 1.5])
        other = (a0 + a1) / 3.0
        X = x - y
        if X % 2 == 0:
            return a0 * (X // 2) + a1 * y
        else:
            return a0 * (X // 2) + a1 * y + other


class TriangularLattice(Lattice):
    def __init__(self, param: Dict[str, Any]):
        super().__init__(param)
        self.type = "triangular lattice"
        self.z = 6

        L, W = self.L, self.W
        assert L > 1 and W > 1

        self.latticevector = np.array([[1.0, 0.0], [0.5, np.sqrt(3.0) / 2]])
        self.latticevector *= np.array([[L], [W]])

        a0 = np.array([1.0, 0.0])
        a1 = np.array([0.5, np.sqrt(3.0) / 2])

        vdim = self.vdim

        nhops = np.zeros((L + 1, W + 1), dtype=np.int64)
        if self.initial_states == "ferro":
            self.sublattice.append(SubLattice([vdim] * 4))
        elif self.initial_states == "antiferro":
            self.sublattice.append(SubLattice([vdim] * 4))
            self.sublattice.append(SubLattice([vdim] * 4))
            self.sublattice.append(SubLattice([vdim] * 4))
            nhops = np.ones((L + 1, W + 1), dtype=np.int64) * 100000000
            nhops[0, 0] = 0
        elif self.initial_states == "random":
            self.sublattice.append(SubLattice([vdim] * 4))

        for source in range(L * W):
            x, y = index2coord(source, L)
            if self.initial_states == "antiferro":
                nhop = nhops[x, y]
                nhops[x + 1, y] = min(nhop + 1, nhops[x + 1, y])
                nhops[x, y + 1] = min(nhop + 2, nhops[x, y + 1])
                nhops[x - 1, y + 1] = min(nhop + 1, nhops[x - 1, y + 1])
                if nhop % 3 == 0:
                    self.sublattice[0].add_site(source)
                elif nhop % 3 == 1:
                    self.sublattice[1].add_site(source)
                else:
                    self.sublattice[2].add_site(source)

            self.coords.append(a0 * x + a1 * y)

            # 1st neighbors
            self.bonds[0][0].append(Bond(source, 1, 0))
            self.bonds[0][1].append(Bond(source, 0, 1))
            self.bonds[0][2].append(Bond(source, -1, 1))

            # 2nd neighbors
            self.bonds[1][0].append(Bond(source, -1, 2))
            self.bonds[1][1].append(Bond(source, -2, 1))
            self.bonds[1][2].append(Bond(source, 1, 1))

            # 3rd neighbors
            self.bonds[2][0].append(Bond(source, 2, 0))
            self.bonds[2][1].append(Bond(source, 0, 2))
            self.bonds[2][2].append(Bond(source, -2, 2))

    def cartesian_coordinate(self, x: int, y: int) -> np.ndarray:
        a0 = np.array([1.0, 0.0])
        a1 = np.array([0.5, np.sqrt(3.0) / 2])
        return a0 * x + a1 * y


class KagomeLattice(Lattice):
    def __init__(self, param: Dict[str, Any]):
        super().__init__(param)
        self.type = "kagome lattice"
        self.z = 4

        self.L *= 2
        self.W *= 2

        L, W = self.L, self.W

        self.latticevector = np.array([[1.0, 0.0], [0.5, np.sqrt(3.0) / 2]])
        self.latticevector *= np.array([[L], [W]])

        a0 = np.array([1.0, 0.0])
        a1 = np.array([0.5, np.sqrt(3.0) / 2])

        vd = self.vdim
        self.sublattice.append(SubLattice([vd, vd, vd, vd], is_vacancy=False))
        self.sublattice.append(SubLattice([vd, 1, vd, 1], is_vacancy=False))
        self.sublattice.append(SubLattice([1, vd, 1, vd], is_vacancy=False))
        self.sublattice.append(SubLattice([1, 1, 1, 1], is_vacancy=True))

        for index in range(L * W):
            x, y = index2coord(index, L)

            if x % 2 == 0 and y % 2 == 0:
                #
                # sublattice A
                #
                self.sublattice[0].add_site(index)
                self.coords.append(a0 * x + a1 * y)

                # 1st neighbors
                self.bonds[0][0].append(Bond(index, 1, 0))
                self.bonds[0][0].append(Bond(index, 0, 1))

                # 2nd neighbors
                self.bonds[1][0].append(Bond(index, -1, 2))
                self.bonds[1][0].append(Bond(index, -2, 1))

                # 3rd neighbors
                self.bonds[2][0].append(Bond(index, 2, 0))
                self.bonds[2][0].append(Bond(index, 0, 2))
                self.bonds[2][1].append(Bond(index, -2, 2))
            elif x % 2 == 1 and y % 2 == 0:
                #
                # sublattice B
                #
                self.sublattice[1].add_site(index)
                self.coords.append(a0 * x + a1 * y)

                # 1st neighbors
                self.bonds[0][1].append(Bond(index, 1, 0))
                self.bonds[0][0].append(Bond(index, -1, 1))

                # 2nd neighbors
                self.bonds[1][0].append(Bond(index, 1, 1))
                self.bonds[1][0].append(Bond(index, -1, 2))

                # 3rd neighbors
                self.bonds[2][0].append(Bond(index, 2, 0))
                self.bonds[2][0].append(Bond(index, -2, 2))
                self.bonds[2][1].append(Bond(index, 0, 2))
            elif x % 2 == 0 and y % 2 == 1:
                #
                # sublattice C
                #
                self.sublattice[2].add_site(index)
                self.coords.append(a0 * x + a1 * y)

                # 1st neighbors
                self.bonds[0][1].append(Bond(index, 0, 1))
                self.bonds[0][1].append(Bond(index, -1, 1))

                # 2nd neighbors
                self.bonds[1][0].append(Bond(index, 1, 1))
                self.bonds[1][0].append(Bond(index, -2, 1))

                # 3rd neighbors
                self.bonds[2][0].append(Bond(index, 0, 2))
                self.bonds[2][0].append(Bond(index, -2, 2))
                self.bonds[2][1].append(Bond(index, 2, 0))
            else:
                #
                # sublattice D (vacancy)
                #
                self.sublattice[3].add_site(index)
                self.coords.append(None)

    def cartesian_coordinate(self, x: int, y: int) -> np.ndarray:
        a0 = np.array([1.0, 0.0])
        a1 = np.array([0.5, np.sqrt(3.0) / 2])
        return a0 * x + a1 * y


class Model(object):
    N: int
    onesite_ops: List[np.ndarray]
    onesite_ops_name: List[str]
    twosite_ops: List[Tuple[int, int]]
    twosite_ops_name: List[str]
    params_onesite: Dict[str, Any]  # [neighbor_level][bond_type]
    params_twosite: List[List[Dict[str, Any]]]  # [neighbor_level][bond_type]
    ham_twosites_list: List[List[Tuple[int, int]]]

    def __init__(self):
        self.N = 0
        self.onesite_ops = []
        self.params_onesite = {}
        self.params_twosite = [[]]
        self.ham_twosites_list = [[]]

    def onesite_observables_as_dict(self) -> List[Dict[str, Any]]:
        ret = []
        for i, (name, op) in enumerate(zip(self.onesite_ops_name, self.onesite_ops)):
            dic: Dict[str, Any] = {}
            dic["group"] = i
            dic["name"] = name
            dic["sites"] = []
            dic["dim"] = self.N
            dic["elements"] = "\n".join(dump_op(op))
            dic["is_real"] = np.all(np.isreal(op))
            ret.append(dic)
        return ret

    def twosite_observables_as_dict(self) -> List[Dict[str, Any]]:
        ret = []

        for i, (name, op) in enumerate(
            zip(self.twosite_ops_name, self.twosite_ops), start=1
        ):
            dic: Dict[str, Any] = {}
            dic["group"] = i
            dic["name"] = name
            dic["dim"] = [self.N, self.N]
            dic["elements"] = "\n".join(dump_op(op))
            dic["is_real"] = np.all(np.isreal(op))
            ret.append(dic)
        return ret

    @abc.abstractmethod
    def model_sitehamiltonian(self, params_onesite: Dict) -> np.ndarray:
        ...

    @abc.abstractmethod
    def model_bondhamiltonian(
        self,
        z: int,
        use_onesite_hamiltonian: bool,
        params_onesite: Dict,
        params_twosite: Dict,
    ) -> np.ndarray:
        ...

    @abc.abstractmethod
    def initial_states(self, nlat: int) -> np.ndarray:
        ...

    def sitehamiltonian(self) -> np.ndarray:
        return self.model_sitehamiltonian(self.params_onesite)

    def bondhamiltonian(
        self, typ: int, z: int = 1, use_onesite_hamiltonian: bool = False
    ) -> np.ndarray:
        n, t = self.ham_twosites_list[typ][0]
        return self.model_bondhamiltonian(
            z, use_onesite_hamiltonian, self.params_onesite, self.params_twosite[n][t]
        )

    def _sort_ham_groups(self):
        num_nn = len(self.params_twosite)
        num_typ = len(self.params_twosite[0])
        ham_groups = list(range(num_nn * num_typ))
        for i, (n, typ) in enumerate(product(range(num_nn), range(num_typ))):
            lhs = self.params_twosite[n][typ]

            vs = list(lhs.values())
            if np.count_nonzero(vs) == 0:
                ham_groups[i] = -1

            for i2, (n2, typ2) in enumerate(product(range(num_nn), range(num_typ))):
                if i2 <= i:
                    continue
                if ham_groups[i2] != i2:
                    continue
                rhs = self.params_twosite[n2][typ2]
                if lhs == rhs:
                    ham_groups[i2] = i
        self.ham_twosites_list = []
        for t in np.unique(ham_groups):
            if t < 0:
                continue
            hl = []
            for i, (n, typ) in enumerate(product(range(num_nn), range(num_typ))):
                if ham_groups[i] == t:
                    hl.append((n, typ))
            self.ham_twosites_list.append(hl)


def Sz(S: float) -> np.ndarray:
    N = int(2 * S) + 1
    ret = np.zeros((N, N))
    for i in range(N):
        m = S - i
        ret[i, i] = m
    return ret


def Splus(S: float) -> np.ndarray:
    N = int(2 * S) + 1
    ret = np.zeros((N, N))
    for i in range(1, N):
        m = S - i
        ret[i - 1, i] = np.sqrt((S - m) * (S + m + 1.0))
    return ret


def Sminus(S: float) -> np.ndarray:
    N = int(2 * S) + 1
    ret = np.zeros((N, N))
    for i in range(N - 1):
        m = S - i
        ret[i + 1, i] = np.sqrt((S + m) * (S - m + 1.0))
    return ret


def Sx(S: float) -> np.ndarray:
    return 0.5 * (Splus(S) + Sminus(S))


def Sy(S: float) -> np.ndarray:
    return -0.5j * (Splus(S) - Sminus(S))


class SpinModel(Model):
    def __init__(self, param: Dict[str, Any]):
        super().__init__()

        self.S = param.get("s", 0.5)
        S = self.S
        assert int(2 * S) == 2 * S

        self.N = int(2 * S) + 1

        self.onesite_ops = [Sz(S), Sx(S), Sy(S)]
        self.onesite_ops_name = ["Sz", "Sx", "Sy"]

        self.twosite_ops = []
        self.twosite_ops_name = []
        for i, name in enumerate(self.onesite_ops_name):
            self.twosite_ops.append((i, i))
            self.twosite_ops_name.append("{}{}".format(name, name))
        self.read_params(param)
        super()._sort_ham_groups()

    def initial_states(self, num_sublattice: int) -> np.ndarray:
        def coherent_state(theta, phi):
            zeta = np.tan(0.5 * theta) * complex(np.cos(phi), np.sin(phi))
            sm = Sminus(self.S)
            U = expm(zeta * sm)
            ret = np.zeros(self.N)
            ret[0] = 1.0
            ret = np.dot(U, ret)
            return ret / norm(ret)

        ret = np.zeros((num_sublattice, self.N))
        if num_sublattice == 1:
            ret[0, 0] = 1.0
        elif num_sublattice == 2:
            ret[0, 0] = 1.0
            ret[1, 1] = 1.0
        elif num_sublattice == 3:
            ret[0, 0] = 1.0
            v = coherent_state(2 * np.pi / 3, 0.0)
            ret[1, :] = v.real
            v = coherent_state(2 * np.pi / 3, np.pi)
            ret[2, :] = v.real
        return ret

    def model_sitehamiltonian(self, params_onesite: Dict) -> np.ndarray:
        hx = params_onesite.get("hx", 0.0)
        hy = params_onesite.get("hy", 0.0)
        hz = params_onesite.get("hz", 0.0)
        D = params_onesite.get("d", 0.0)
        Sz, Sx, Sy = self.onesite_ops
        ham = np.zeros([self.N] * 2, dtype=np.complex128)
        for input, output in product(range(self.N), repeat=2):
            ham[input, output] -= hx * Sx[input, output]
            ham[input, output] -= hy * Sy[input, output]
            ham[input, output] -= hz * Sz[input, output]
            ham[input, output] -= D * Sz[input, output] ** 2
        return ham

    def model_bondhamiltonian(
        self,
        z: int,
        use_onesite_hamiltonian: bool,
        params_onesite: Dict,
        params_twosite: Dict,
    ) -> np.ndarray:
        """
        Geneates bond Hamiltonian of spin system

        Parameters
        ----------
        z: int
            coordinate number
        Jx: float
            SxSx interaction
        Jy: float
            SySy interaction
        Jz: float
            SzSz interaction
        B: float
            Bilinear-Biquadratic inteaction
        Hx: float
            Magnetic field along Sx
        Hy: float
            Magnetic field along Sy
        Hz: float
            Magnetic field along Sz
            (longitudinal field)
        D: float
            Onsite spin anisotropy

        Returns
        -------
        ham: np.ndarray
            bond Hamiltonian
        """

        Jz = params_twosite.get("jz", 0.0)
        Jx = params_twosite.get("jx", 0.0)
        Jy = params_twosite.get("jy", 0.0)
        B = params_twosite.get("b", 0.0)

        if use_onesite_hamiltonian:
            hx = 0.0
            hy = 0.0
            hz = 0.0
            D = 0.0
        else:
            hx = params_onesite.get("hx", 0.0) / z
            hy = params_onesite.get("hy", 0.0) / z
            hz = params_onesite.get("hz", 0.0) / z
            D = params_onesite.get("d", 0.0) / z

        E = np.eye(self.N)
        Sz, Sx, Sy = self.onesite_ops
        ham = np.zeros([self.N] * 4, dtype=np.complex128)
        SS = np.zeros([self.N] * 4)
        it = np.nditer(ham, flags=["multi_index"], order="F")
        while not it.finished:
            in1, in2, out1, out2 = it.multi_index
            val = 0.0
            val += Jz * Sz[in1, out1] * Sz[in2, out2]
            val += Jx * Sx[in1, out1] * Sx[in2, out2]
            val += Jy * np.real(Sy[in1, out1] * Sy[in2, out2])
            val -= hz * (Sz[in1, out1] * E[in2, out2] + E[in1, out1] * Sz[in2, out2])
            val -= hx * (Sx[in1, out1] * E[in2, out2] + E[in1, out1] * Sx[in2, out2])
            val -= hy * (Sy[in1, out1] * E[in2, out2] + E[in1, out1] * Sy[in2, out2])
            val -= D * (
                Sz[in1, out1] ** 2 * E[in2, out2] + E[in1, out1] * Sz[in2, out2] ** 2
            )

            SS[in1, in2, out1, out2] = (
                Sz[in1, out1] * Sz[in2, out2]
                + Sx[in1, out1] * Sx[in2, out2]
                + np.real(Sy[in1, out1] * Sy[in2, out2])
            )

            ham[in1, in2, out1, out2] = val
            it.iternext()
        ham += B * SS**2
        return ham

    def read_params(self, modelparam: Dict[str, Any]) -> None:
        ret_onesite = {}
        ret_twosite: List[List[Dict[str, Any]]] = [
            [{}, {}, {}],  # 1st neighbors
            [{}, {}, {}],  # 2nd neighbors
            [{}, {}, {}],  # 3rd neighbors
        ]

        def update(
            types: Iterable[int], names: Iterable[str], n: int, key: str
        ) -> None:
            for typ in types:
                for name in names:
                    if name in ret_twosite[n][typ]:
                        msg = "{} is defined twice".format(key)
                        raise RuntimeError(msg)
                    if key in modelparam:
                        ret_twosite[n][typ][name] = modelparam[key]

        repat_J = re.compile("^j([012]?)('{0,2})([xyz]?)$")
        repat_B = re.compile("^b([012]?)('{0,2})$")

        for key in modelparam.keys():
            if key.startswith("j"):
                ma = repat_J.match(key)
                if not ma:
                    msg = "Unknown keyname {}".format(key)
                    raise RuntimeError(msg)

                gr = ma.groups()
                types = [int(gr[0])] if gr[0] else [0, 1, 2]
                n = len(gr[1])
                names = ["j" + gr[2]] if gr[2] else ["jx", "jy", "jz"]

                update(types, names, n, key)

            if key.startswith("b"):
                ma = repat_B.match(key)
                if not ma:
                    msg = "Unknown keyname {}".format(key)
                    raise RuntimeError(msg)
                gr = ma.groups()
                types = [int(gr[0])] if gr[0] else [0, 1, 2]
                n = len(gr[1])
                update(types, ["b"], n, key)

        if "h" in modelparam:
            print(
                'WARNING: "h" for the longitudial field is deprecated, and will be removed in future.'
            )
            print('         Use "hz" instead.')
            if "hz" in modelparam:
                print('ERROR: Both "hz" and "h" are specified. Use "hz".')
                sys.exit(1)
            ret_onesite["hz"] = modelparam["h"]
        elif "hz" in modelparam:
            ret_onesite["hz"] = modelparam["hz"]

        if "g" in modelparam:
            print(
                'WARNING: "g" for the transverse field is deprecated, and will be removed in future.'
            )
            print('         Use "hx" instead.')
            if "hx" in modelparam:
                print('ERROR: Both "hx" and "g" are specified. Use "hx".')
                sys.exit(1)
            ret_onesite["hx"] = modelparam["g"]
        elif "hx" in modelparam:
            ret_onesite["hx"] = modelparam["hx"]

        for name in ("hy", "d"):
            if name in modelparam:
                ret_onesite[name] = modelparam[name]
        self.params_onesite = ret_onesite
        self.params_twosite = ret_twosite


def bose_creator(nmax: int) -> np.ndarray:
    N = nmax + 1
    ret = np.zeros((N, N))
    for i in range(N - 1):
        ret[i, i + 1] = np.sqrt(i + 1)
    return ret


def bose_annihilator(nmax: int) -> np.ndarray:
    N = nmax + 1
    ret = np.zeros((N, N))
    for i in range(N - 1):
        ret[i + 1, i] = np.sqrt(i + 1)
    return ret


def bose_number(nmax: int) -> np.ndarray:
    N = nmax + 1
    ret = np.zeros((N, N))
    for i in range(N):
        ret[i, i] = i
    return ret


class BoseHubbardModel(Model):
    def __init__(self, param: Dict[str, Any]):
        super().__init__()

        self.nmax = param.get("nmax", 1)
        nmax = self.nmax
        assert self.nmax > 0
        self.N = self.nmax + 1

        self.onesite_ops = [
            bose_number(nmax),
            bose_creator(nmax),
            bose_annihilator(nmax),
        ]
        self.onesite_ops_name = ["N", "Bdagger", "B"]

        self.twosite_ops = []
        self.twosite_ops_name = []
        for i, j in [(0, 0), (1, 2), (2, 1)]:
            self.twosite_ops.append((i, j))
            self.twosite_ops_name.append(
                "{}{}".format(self.onesite_ops_name[i], self.onesite_ops[j])
            )
        self.read_params(param)
        super()._sort_ham_groups()

    def initial_states(self, num_sublattice: int) -> np.ndarray:
        ret = np.zeros((num_sublattice, self.N))
        ret[0, self.N - 1] = 1.0
        for i in range(1, num_sublattice):
            ret[i, 0] = 1.0
        return ret

    def model_sitehamiltonian(self, params_onesite: Dict) -> np.ndarray:
        mu = params_onesite.get("mu", 0.0)
        U = params_onesite.get("U", 0.0)
        ham = np.zeros([self.N] * 2, dtype=np.complex128)
        for input, output in product(range(self.N), repeat=2):
            ham[input, output] -= mu * N[input, output]
            ham[input, output] += 0.5 * U * N[input, output] * (N[input, output] - 1)
        return ham

    def model_bondhamiltonian(
        self,
        z: int,
        use_onesite_hamiltonian: bool,
        params_onesite: Dict,
        params_twosite: Dict,
    ) -> np.ndarray:
        """
        Generate bond Hamiltonian of bosonic system

        Parameters
        ----------
        z: int
            coordinate number
        t: float
            hopping constant, -t bi^d bj
        mu: float
            chemical potential, -mu ni
        U: float
            onsite repulsion, U/2 ni(ni-1)
        V: float
            offsite repulsion, V ninj

        Returns
        -------
        ham: np.ndarray
            bond Hamiltonian
        """

        t = params_twosite.get("t", 0.0)
        V = params_twosite.get("v", 0.0)

        if use_onesite_hamiltonian:
            mu = 0.0
            U = 0.0
        else:
            mu = params_onesite.get("mu", 0.0) / z
            U = params_onesite.get("u", 0.0) / z

        E = np.eye(self.N)
        N, C, A = self.onesite_ops
        ham = np.zeros([self.N] * 4, dtype=np.complex128)
        it = np.nditer(ham, flags=["multi_index"], order="F")
        while not it.finished:
            in1, in2, out1, out2 = it.multi_index
            val = 0.0
            val -= t * A[in1, out1] * C[in2, out2]
            val -= t * C[in1, out1] * A[in2, out2]
            val -= mu * N[in1, out1] * E[in2, out2]
            val -= mu * E[in1, out1] * N[in2, out2]
            val += 0.5 * U * N[in1, out1] * (N[in1, out1] - 1) * E[in2, out2]
            val += 0.5 * U * N[in2, out2] * (N[in2, out2] - 1) * E[in1, out1]
            val += V * N[in1, out1] * N[in2, out2]

            ham[in1, in2, out1, out2] = val
            it.iternext()
        return ham

    def read_params(self, modelparam: Dict[str, Any]) -> None:
        ret_onesite = {}
        ret_twosite: List[List[Dict[str, Any]]] = [
            [{}, {}, {}],  # 1st neighbors
            [{}, {}, {}],  # 2nd neighbors
            [{}, {}, {}],  # 3rd neighbors
        ]

        def update(
            types: Iterable[int], names: Iterable[str], n: int, key: str
        ) -> None:
            for typ in types:
                for name in names:
                    if name in ret_twosite[n][typ]:
                        msg = "{} is defined twice".format(key)
                        raise RuntimeError(msg)
                    if key in modelparam:
                        ret_twosite[n][typ][name] = modelparam[key]

        repat = {
            "t": re.compile("^t([012]?)('{0,2})$"),
            "v": re.compile("^v([012]?)('{0,2})$"),
        }

        for key in modelparam.keys():
            if key == "type":
                continue
            for prefix in ("t", "v"):
                if key.startswith(prefix):
                    ma = repat[prefix].match(key)
                    if not ma:
                        msg = "Unknown keyname {}".format(key)
                        raise RuntimeError(msg)
                    gr = ma.groups()
                    types = [int(gr[0])] if gr[0] else [0, 1, 2]
                    n = len(gr[1])
                    update(types, [prefix], n, key)

        for name in ("mu", "u"):
            if name in modelparam:
                ret_onesite[name] = modelparam[name]

        self.params_onesite = ret_onesite
        self.params_twosite = ret_twosite


def make_lattice(param: Dict[str, Any]) -> Lattice:
    """
    Parameters
    ----------
    param : Dict[str, Any]
        parameter

    Returns
    -------
    lattice: Lattice

    Raises
    ------
    RuntimeError
        Raises RuntimeError when given lattice name is not registerered
    """

    latparam = param["lattice"]
    latname = latparam["type"].strip('""')
    lattice: Lattice
    if latname.startswith("square"):
        lattice = SquareLattice(latparam)
    elif latname.startswith("honeycomb"):
        lattice = HoneycombLattice(latparam)
    elif latname.startswith("triangular"):
        lattice = TriangularLattice(latparam)
    elif latname.startswith("kagome"):
        lattice = KagomeLattice(latparam)
    else:
        msg = "Unknown lattice: {}".format(latname)
        raise RuntimeError(msg)
    return lattice


def make_model(param: Dict[str, Any]) -> Model:
    """
    Parameters
    ----------
    param : Dict[str, Any]
        parameter

    Returns
    -------
    model: Model

    Raises
    ------
    RuntimeError
        Raises RuntimeError when given model name is not registerered
    """
    modelparam = param["model"]
    model: Model
    if modelparam["type"] == "spin":
        model = SpinModel(modelparam)
    elif modelparam["type"] == "boson":
        model = BoseHubbardModel(modelparam)
    else:
        msg = "Unknown model type: {}".format(modelparam["type"])
        raise RuntimeError(msg)
    return model


def hamiltonians(
    lattice: Lattice, model: Model, use_onesite_hamiltonian: bool = False
) -> List[Hamiltonian]:
    ret = []
    if use_onesite_hamiltonian:
        elem = model.sitehamiltonian()
        if not np.array_equal(elem, np.zeros(elem.shape, dtype=np.complex128)):
            sites = []
            ret.append(Hamiltonian(elem, sites=sites))
    for i, hl_list in enumerate(model.ham_twosites_list):
        elem = model.bondhamiltonian(
            i, lattice.z, use_onesite_hamiltonian=use_onesite_hamiltonian
        )
        bonds: List[Bond] = []
        for n, typ in hl_list:
            bonds += lattice.bonds[n][typ]
        ret.append(Hamiltonian(elem, bonds=bonds))
    return ret


def tenes_simple(
    param: MutableMapping[str, Any], use_onesite_hamiltonian: bool = False
) -> Tuple[str, Lattice]:
    """
    Parameters
    ----------
    param : Dict[str, Any]
        parameter
    """

    param = lower_dict(param)
    lattice = make_lattice(param)
    model = make_model(param)
    hams = hamiltonians(lattice, model, use_onesite_hamiltonian)

    ret = []
    ret.append("[parameter]")
    pparam = param["parameter"]
    for name in ("general", "simple_update", "full_update", "ctm", "random"):
        if name in pparam:
            ret.append("[parameter.{}]".format(name))
            for k, v in pparam[name].items():
                ret.append("{} = {}".format(k, value_to_str(v)))
    ret.append("")

    ret.append("[tensor]")
    ret.append('type = "{}"'.format(lattice.type))
    ret.append("L_sub = [{}, {}]".format(lattice.L, lattice.W))
    ret.append("skew = {}".format(lattice.skew))

    ret.append("")

    num_sublattice = 0
    for sl in lattice.sublattice:
        if not sl.is_vacancy:
            num_sublattice += 1
    st = model.initial_states(num_sublattice)
    for i, sl in enumerate(lattice.sublattice):
        ret.append("[[tensor.unitcell]]")
        ret.append("virtual_dim = {}".format(sl.vdim))
        ret.append("index = {}".format(sl.sites))
        if sl.is_vacancy:
            ret.append("physical_dim = {}".format(1))
            ret.append("initial_state = [1.0]")
        else:
            ret.append("physical_dim = {}".format(model.N))
            if lattice.initial_states == "random":
                state = [0.0]
            elif lattice.initial_states == "ferro":
                state = st[0, :]
            else:
                state = st[i, :]
            v = ", ".join(map(str, state))
            ret.append("initial_state = [{}]".format(v))
        ret.append("noise = {}".format(lattice.noise))
        ret.append("")

    for ham in hams:
        ret.append("[[hamiltonian]]")
        if ham.sites is None:
            ret.append("dim = {}".format([model.N, model.N]))
            ret.append('bonds = """')
            for bond in ham.bonds:
                ret.append(dumpbond(bond))
            ret.append('"""')
        else:
            ret.append("dim = {}".format([model.N]))
            ret.append("sites = {}".format(ham.sites))
        ret.append('elements = """')
        for line in dump_op(ham.elements):
            ret.append(line)
        ret.append('"""')
        ret.append("")

    vsites = lattice.valid_sites()
    if len(vsites) == lattice.numsites():
        vsites = []
    ret.append("[observable]")

    onesite_offset = 0
    for ham in hams:
        if ham.bonds is None:
            onesite_offset = 1
            ret.append("[[observable.onesite]]")
            ret.append('name = "hamiltonian"')
            ret.append("group = 0")
            ret.append("dim = {}".format(model.N))
            ret.append("sites = {}".format(ham.sites))
            ret.append('elements = """')
            for line in dump_op(ham.elements):
                ret.append(line)
            ret.append('"""')
            ret.append("")

    lops = model.onesite_observables_as_dict()
    is_complex = True
    if "general" in pparam:
        is_complex = not pparam["general"].get("is_real", False)
    groups = []
    for lop in lops:
        if is_complex or lop["is_real"]:
            ret.append("[[observable.onesite]]")
            ret.append('name = "{}"'.format(lop["name"]))
            ret.append("group = {}".format(lop["group"] + onesite_offset))
            groups.append(lop["group"])
            ret.append("sites = {}".format(vsites))
            ret.append("dim = {}".format(lop["dim"]))
            ret.append('elements = """')
            for line in lop["elements"].split("\n"):
                ret.append(line)
            ret.append('"""')
            ret.append("")
    groups = list(set(groups))
    groups.sort()

    for ham in hams:
        if ham.sites is None:
            ret.append("[[observable.twosite]]")
            ret.append('name = "hamiltonian"')
            ret.append("group = 0")
            ret.append("dim = {}".format([model.N, model.N]))
            ret.append('bonds = """')
            for bond in ham.bonds:
                ret.append(dumpbond(bond))
            ret.append('"""')
            ret.append('elements = """')
            for line in dump_op(ham.elements):
                ret.append(line)
            ret.append('"""')
            ret.append("")

    k = 1
    for i, j in model.twosite_ops:
        oi = model.onesite_ops[i]
        oj = model.onesite_ops[j]
        v = np.einsum("ij,kl -> ikjl", oi, oj)
        if not (is_complex or np.all(np.isreal(v))):
            continue
        ret.append("[[observable.twosite]]")
        ret.append(
            'name = "{}{}"'.format(model.onesite_ops_name[i], model.onesite_ops_name[j])
        )
        ret.append("group = {}".format(k))
        k += 1
        ret.append("dim = {}".format([model.N] * 2))
        ret.append('bonds = """')
        for bond in chain(*lattice.bonds[0]):
            ret.append(dumpbond(bond))
        ret.append('"""')
        if is_complex or (np.all(np.isreal(oi)) and np.all(np.isreal(oj))):
            ret.append("ops = {}".format([i, j]))
        else:
            v = np.einsum("ij,kl -> ikjl", oi, oj)
            ret.append('elements = """')
            for line in dump_op(v):
                ret.append(line)
            ret.append('"""')
        ret.append("")

    if "correlation" in param:
        corparam = param["correlation"]
        ret.append("[correlation]")
        ret.append("r_max = {}".format(corparam["r_max"]))
        if not "operators" in corparam:
            corparam["operators"] = []
            for g in groups:
                corparam["operators"].append([g, g])

        ret.append("operators = [")
        for ops in corparam["operators"]:
            ret.append("  {},".format(ops))
        ret.append("]")

    if "correlation_length" in param:
        clength = param["correlation_length"]
        ret.append("[correlation_length]")
        for k, v in clength.items():
            ret.append("{} = {}".format(k, value_to_str(v)))
        ret.append("")

    return "\n".join(ret), lattice


if __name__ == "__main__":
    import sys
    import argparse

    parser = argparse.ArgumentParser(
        description="Simple input generator for TeNeS", add_help=True
    )

    parser.add_argument("input", help="Input TOML file")

    parser.add_argument(
        "-o", "--output", dest="output", default="std.toml", help="Output TOML file"
    )
    parser.add_argument(
        "-c",
        "--coordinatefile",
        dest="coords",
        default="coordinates.dat",
        help="Site Information file",
    )
    parser.add_argument(
        "-b",
        "--bondfile",
        dest="bondfile",
        default="",
        help="Bond Information file",
    )
    parser.add_argument(
<<<<<<< HEAD
        "-v", "--version", dest="version", action="version", version="1.2.0"
=======
        "--use-site-hamiltonian", dest="siteham", action="store_true",
        help="Save onsite terms as site Hamiltonians"
    )
    parser.add_argument(
        "-v", "--version", dest="version", action="version", version="1.3.0"
>>>>>>> 333bf000
    )

    args = parser.parse_args()

    if args.input == args.output:
        print("The names of input and output are the same")
        sys.exit(1)
    res, lattice = tenes_simple(toml.load(args.input), args.siteham)

    with open(args.output, "w") as f:
        f.write(res)
        f.write("\n")

    with open(args.coords, "w") as f:
        lattice.write_coordinates(f)

    if args.bondfile:
        for nn in range(3):
            with open("{}-{}.dat".format(args.bondfile, nn), "w") as f:
                lattice.write_bonds(f, nn)<|MERGE_RESOLUTION|>--- conflicted
+++ resolved
@@ -1330,15 +1330,11 @@
         help="Bond Information file",
     )
     parser.add_argument(
-<<<<<<< HEAD
-        "-v", "--version", dest="version", action="version", version="1.2.0"
-=======
         "--use-site-hamiltonian", dest="siteham", action="store_true",
         help="Save onsite terms as site Hamiltonians"
     )
     parser.add_argument(
         "-v", "--version", dest="version", action="version", version="1.3.0"
->>>>>>> 333bf000
     )
 
     args = parser.parse_args()
