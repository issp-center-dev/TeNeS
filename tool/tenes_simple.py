# TeNeS - Massively parallel tensor network solver
# Copyright (C) 2019- The University of Tokyo
#
# This program is free software: you can redistribute it and/or modify
# it under the terms of the GNU General Public License as published by
# the Free Software Foundation, either version 3 of the License, or
# (at your option) any later version.
#
# This program is distributed in the hope that it will be useful,
# but WITHOUT ANY WARRANTY; without even the implied warranty of
# MERCHANTABILITY or FITNESS FOR A PARTICULAR PURPOSE. See the
# GNU General Public License for more details.
#
# You should have received a copy of the GNU General Public License
# along with this program. If not, see http://www.gnu.org/licenses

import re

from collections import namedtuple
from itertools import chain, product
from typing import Any, Dict, Iterable, List, Tuple, TextIO, MutableMapping
import abc

import numpy as np

from scipy.linalg import expm, norm

import toml

TeNeSInput = namedtuple("TeNeSInput", "param tensor ham obs")


def float_to_str(v: float) -> str:
    if np.isnan(v):
        return "nan"
    ret = ""
    if v < 0.0:
        ret += "-"
        v *= -1
    if np.isinf(v):
        ret += "inf"
        return ret
    if v == 0.0:
        return "0.0"
    exponent = int(np.floor(np.log10(v)))
    if -4 <= exponent <= 4:
        ret += str(v)
    else:
        ret += "{}e{}".format(v * 10 ** (-exponent), exponent)
    return ret


def value_to_str(v) -> str:
    if isinstance(v, str):
        return "'{}'".format(v)
    elif isinstance(v, bool):
        return "true" if v else "false"
    elif isinstance(v, float):
        return float_to_str(v)
    else:
        return "{}".format(v)


def lower_dict(d: dict) -> dict:
    """ makes all keys lowercase"""
    ks = list(d.keys())
    for k in ks:
        if isinstance(d[k], dict):
            d[k] = lower_dict(d[k])
        if k.islower():
            continue
        d[k.lower()] = d[k]
        d.pop(k)
    return d


def index2coord(index: int, X: int) -> Tuple[int, int]:
    return index % X, index // X


def coord2index(x: int, y: int, X: int) -> int:
    return x + y * X


def dump_op(op: np.ndarray) -> Iterable[str]:
    it = np.nditer(op, flags=["multi_index"], op_flags=["readonly"], order="F")
    while not it.finished:
        index = it.multi_index
        v = op[index]
        if np.abs(v) != 0.0:
            ret = " ".join(map(str, index))
            ret += " {} {}".format(np.real(v), np.imag(v))
            yield ret
        it.iternext()


Bond = namedtuple("Bond", "source dx dy")

Hamiltonian = namedtuple("Hamiltonian", "elements bonds")


def dumpbond(bond: Bond) -> str:
    return "{} {} {}".format(bond.source, bond.dx, bond.dy)


class SubLattice:
    sites: List[int]
    vdim: List[int]
    is_vacancy: bool

    def __init__(self, vdim: List[int], is_vacancy: bool = False):
        self.sites = []
        self.vdim = vdim
        self.is_vacancy = is_vacancy

    def add_site(self, site: int):
        self.sites.append(site)

    def to_dict(self, physdim: int) -> Dict[str, Any]:
        ret: Dict[str, Any] = {}
        ret["index"] = self.sites
        if self.is_vacancy:
            ret["physical_dim"] = 1
        else:
            ret["physical_dim"] = physdim
        ret["virtual_dim"] = self.vdim
        return ret


class Lattice(object):
    type: str
    z: int
    skew: int
    L: int
    W: int
    vdim: int
    sublattice: List[SubLattice]
    bonds: List[List[List[Bond]]]  # [neighbor_level][type][index]
    initial_states: str
    noise: float
    latticevector: np.ndarray

    def __init__(self, param: Dict[str, Any]):
        self.type = ""
        self.z = 0
        self.skew = 0
        self.L = param["l"]
        self.W = param.get("w", self.L)
        self.vdim = param["virtual_dim"]
        self.sublattice = []
        self.bonds = [[[] for j in range(3)] for i in range(3)]
        self.initial_states = param.get("initial", "random")
        self.noise = param.get("noise", 1e-2)
        self.coords = []
        self.latticevector = np.eye(2)

    def to_dict(self, physdim: int) -> Dict[str, Any]:
        ret: Dict[str, Any] = {}
        ret["L_sub"] = [self.L, self.W]
        ret["skew"] = self.skew
        ret["unitcell"] = [sub.to_dict(physdim) for sub in self.sublattice]
        return ret

    def cartesian_coordinate(self, x: int, y: int) -> np.ndarray:
        return np.array([x, y])

    def write_coordinates(self, f: TextIO) -> None:
        f.write("# coord_version = 1\n")
        f.write("# name = {}\n".format(self.type))
        f.write(
            "# a0 = {} {}\n".format(self.latticevector[0, 0], self.latticevector[0, 1])
        )
        f.write(
            "# a1 = {} {}\n".format(self.latticevector[1, 0], self.latticevector[1, 1])
        )
        f.write("# $1: index\n")
        f.write("# $2: x\n")
        f.write("# $3: y\n")
        f.write("\n")
        for i, c in enumerate(self.coords):
            if c is not None:
                x, y = index2coord(i, self.L)
                C = self.cartesian_coordinate(x, y)
                f.write("{} {} {}\n".format(i, C[0], C[1]))

    def write_bonds(self, f: TextIO, nnlevel: int) -> None:
        for i, bonds in enumerate(self.bonds[nnlevel]):
            for b in bonds:
                source = b.source
                x, y = index2coord(source, self.L)
                c = self.cartesian_coordinate(x, y)
                f.write("{} {} {}\n".format(c[0], c[1], i))
                c = self.cartesian_coordinate(x + b.dx, y + b.dy)
                f.write("{} {} {}\n".format(c[0], c[1], i))
                f.write("\n\n")

    def numsites(self) -> int:
        return self.L * self.W

    def valid_sites(self) -> List[int]:
        ret = []
        for sl in self.sublattice:
            if not sl.is_vacancy:
                ret += sl.sites
        ret.sort()
        return ret


class SquareLattice(Lattice):
    def __init__(self, param: Dict[str, Any]):
        super().__init__(param)
        self.type = "square lattice"
        self.z = 4
        self.skew = 0
        L, W = self.L, self.W
        if W == 1:
            self.skew = 1
        assert L > 1

        self.latticevector = np.diag([L, W])

        if self.initial_states == "ferro":
            self.sublattice = [SubLattice([self.vdim] * 4)]
        elif self.initial_states == "antiferro":
            self.sublattice = [SubLattice([self.vdim] * 4), SubLattice([self.vdim] * 4)]
        elif self.initial_states == "random":
            self.sublattice = [SubLattice([self.vdim] * 4)]

        for source in range(L * W):
            x, y = index2coord(source, L)
            if self.initial_states == "antiferro":
                if (x + y) % 2 == 0:
                    self.sublattice[0].add_site(source)
                else:
                    self.sublattice[1].add_site(source)

            self.coords.append(np.array([x, y]))

            # 1st neighbors
            self.bonds[0][0].append(Bond(source, 1, 0))
            self.bonds[0][1].append(Bond(source, 0, 1))

            # 2nd neighbors
            self.bonds[1][0].append(Bond(source, 1, 1))
            self.bonds[1][1].append(Bond(source, -1, 1))

            # 2nd neighbors
            self.bonds[2][0].append(Bond(source, 2, 0))
            self.bonds[2][1].append(Bond(source, 0, 2))


class HoneycombLattice(Lattice):
    def __init__(self, param: Dict[str, Any]):
        super().__init__(param)
        self.type = "honeycomb lattice"
        self.z = 3
        self.bondtypes = 3

        self.L *= 2

        L, W = self.L, self.W
        self.skew = W % L

        vdim = self.vdim
        self.sublattice.append(SubLattice([vdim, 1, vdim, vdim]))
        self.sublattice.append(SubLattice([vdim, vdim, vdim, 1]))

        self.coords = [np.zeros(2) for _ in range(L * W)]

        NX = L // 2
        NY = W

        self.latticevector = np.array([[np.sqrt(3.0), 0.0], [np.sqrt(3.0) / 2, 1.5]])
        self.latticevector *= np.array([[NX], [NY]])
        a0 = np.array([np.sqrt(3.0), 0.0])
        a1 = np.array([np.sqrt(3.0) / 2, 1.5])
        other = (a0 + a1) / 3.0

        for y in range(NY):
            for X in range(NX):
                c = a0 * X + a1 * y

                #
                # sublattice A
                #
                x = (2 * X + y) % L
                index = coord2index(x, y, L)
                self.coords[index] = c
                self.sublattice[0].add_site(index)

                # 1st neighbors
                self.bonds[0][0].append(Bond(index, 1, 0))

                # 2nd neighbors
                self.bonds[1][0].append(Bond(index, -1, 1))
                self.bonds[1][1].append(Bond(index, 1, 1))
                self.bonds[1][2].append(Bond(index, 2, 0))

                # 3rd neighbors
                self.bonds[2][1].append(Bond(index, 2, -1))
                self.bonds[2][2].append(Bond(index, 0, 1))

                #
                # sublattice B
                #
                x = (2 * X + y + 1) % L
                index = coord2index(x, y, L)
                self.coords[index] = c + other
                self.sublattice[1].add_site(index)

                # 1st neighbors
                self.bonds[0][1].append(Bond(index, 1, 0))
                self.bonds[0][2].append(Bond(index, 0, 1))

                # 2nd neighbors
                self.bonds[1][0].append(Bond(index, -1, 1))
                self.bonds[1][1].append(Bond(index, 1, 1))
                self.bonds[1][2].append(Bond(index, 2, 0))

                # 3rd neighbors
                self.bonds[2][0].append(Bond(index, 2, 1))

    def cartesian_coordinate(self, x: int, y: int) -> np.ndarray:
        a0 = np.array([np.sqrt(3.0), 0.0])
        a1 = np.array([np.sqrt(3.0) / 2, 1.5])
        other = (a0 + a1) / 3.0
        X = x - y
        if X % 2 == 0:
            return a0 * (X // 2) + a1 * y
        else:
            return a0 * (X // 2) + a1 * y + other


class TriangularLattice(Lattice):
    def __init__(self, param: Dict[str, Any]):
        super().__init__(param)
        self.type = "triangular lattice"
        self.z = 6

        L, W = self.L, self.W
        assert L > 1 and W > 1

        self.latticevector = np.array([[1.0, 0.0], [0.5, np.sqrt(3.0) / 2]])
        self.latticevector *= np.array([[L], [W]])

        a0 = np.array([1.0, 0.0])
        a1 = np.array([0.5, np.sqrt(3.0) / 2])

        vdim = self.vdim

        nhops = np.zeros((L + 1, W + 1), dtype=np.int64)
        if self.initial_states == "ferro":
            self.sublattice.append(SubLattice([vdim] * 4))
        elif self.initial_states == "antiferro":
            self.sublattice.append(SubLattice([vdim] * 4))
            self.sublattice.append(SubLattice([vdim] * 4))
            self.sublattice.append(SubLattice([vdim] * 4))
            nhops = np.ones((L + 1, W + 1), dtype=np.int64) * 100000000
            nhops[0, 0] = 0
        elif self.initial_states == "random":
            self.sublattice.append(SubLattice([vdim] * 4))

        for source in range(L * W):
            x, y = index2coord(source, L)
            if self.initial_states == "antiferro":
                nhop = nhops[x, y]
                nhops[x + 1, y] = min(nhop + 1, nhops[x + 1, y])
                nhops[x, y + 1] = min(nhop + 2, nhops[x, y + 1])
                nhops[x - 1, y + 1] = min(nhop + 1, nhops[x - 1, y + 1])
                if nhop % 3 == 0:
                    self.sublattice[0].add_site(source)
                elif nhop % 3 == 1:
                    self.sublattice[1].add_site(source)
                else:
                    self.sublattice[2].add_site(source)

            self.coords.append(a0 * x + a1 * y)

            # 1st neighbors
            self.bonds[0][0].append(Bond(source, 1, 0))
            self.bonds[0][1].append(Bond(source, 0, 1))
            self.bonds[0][2].append(Bond(source, -1, 1))

            # 2nd neighbors
            self.bonds[1][0].append(Bond(source, -1, 2))
            self.bonds[1][1].append(Bond(source, -2, 1))
            self.bonds[1][2].append(Bond(source, 1, 1))

            # 3rd neighbors
            self.bonds[2][0].append(Bond(source, 2, 0))
            self.bonds[2][1].append(Bond(source, 0, 2))
            self.bonds[2][2].append(Bond(source, -2, 2))

    def cartesian_coordinate(self, x: int, y: int) -> np.ndarray:
        a0 = np.array([1.0, 0.0])
        a1 = np.array([0.5, np.sqrt(3.0) / 2])
        return a0 * x + a1 * y


class KagomeLattice(Lattice):
    def __init__(self, param: Dict[str, Any]):
        super().__init__(param)
        self.type = "kagome lattice"
        self.z = 4

        self.L *= 2
        self.W *= 2

        L, W = self.L, self.W

        self.latticevector = np.array([[1.0, 0.0], [0.5, np.sqrt(3.0) / 2]])
        self.latticevector *= np.array([[L], [W]])

        a0 = np.array([1.0, 0.0])
        a1 = np.array([0.5, np.sqrt(3.0) / 2])

        vd = self.vdim
        self.sublattice.append(SubLattice([vd, vd, vd, vd], is_vacancy=False))
        self.sublattice.append(SubLattice([vd, 1, vd, 1], is_vacancy=False))
        self.sublattice.append(SubLattice([1, vd, 1, vd], is_vacancy=False))
        self.sublattice.append(SubLattice([1, 1, 1, 1], is_vacancy=True))

        for index in range(L * W):
            x, y = index2coord(index, L)

            if x % 2 == 0 and y % 2 == 0:
                #
                # sublattice A
                #
                self.sublattice[0].add_site(index)
                self.coords.append(a0 * x + a1 * y)

                # 1st neighbors
                self.bonds[0][0].append(Bond(index, 1, 0))
                self.bonds[0][0].append(Bond(index, 0, 1))

                # 2nd neighbors
                self.bonds[1][0].append(Bond(index, -1, 2))
                self.bonds[1][0].append(Bond(index, -2, 1))

                # 3rd neighbors
                self.bonds[2][0].append(Bond(index, 2, 0))
                self.bonds[2][0].append(Bond(index, 0, 2))
                self.bonds[2][1].append(Bond(index, -2, 2))
            elif x % 2 == 1 and y % 2 == 0:
                #
                # sublattice B
                #
                self.sublattice[1].add_site(index)
                self.coords.append(a0 * x + a1 * y)

                # 1st neighbors
                self.bonds[0][1].append(Bond(index, 1, 0))
                self.bonds[0][0].append(Bond(index, -1, 1))

                # 2nd neighbors
                self.bonds[1][0].append(Bond(index, 1, 1))
                self.bonds[1][0].append(Bond(index, -1, 2))

                # 3rd neighbors
                self.bonds[2][0].append(Bond(index, 2, 0))
                self.bonds[2][0].append(Bond(index, -2, 2))
                self.bonds[2][1].append(Bond(index, 0, 2))
            elif x % 2 == 0 and y % 2 == 1:
                #
                # sublattice C
                #
                self.sublattice[2].add_site(index)
                self.coords.append(a0 * x + a1 * y)

                # 1st neighbors
                self.bonds[0][1].append(Bond(index, 0, 1))
                self.bonds[0][1].append(Bond(index, -1, 1))

                # 2nd neighbors
                self.bonds[1][0].append(Bond(index, 1, 1))
                self.bonds[1][0].append(Bond(index, -2, 1))

                # 3rd neighbors
                self.bonds[2][0].append(Bond(index, 0, 2))
                self.bonds[2][0].append(Bond(index, -2, 2))
                self.bonds[2][1].append(Bond(index, 2, 0))
            else:
                #
                # sublattice D (vacancy)
                #
                self.sublattice[3].add_site(index)
                self.coords.append(None)

    def cartesian_coordinate(self, x: int, y: int) -> np.ndarray:
        a0 = np.array([1.0, 0.0])
        a1 = np.array([0.5, np.sqrt(3.0) / 2])
        return a0 * x + a1 * y


class Model(object):
    N: int
    onesite_ops: List[np.ndarray]
    onesite_ops_name: List[str]
    twosite_ops: List[Tuple[int, int]]
    twosite_ops_name: List[str]
    params: List[List[Dict[str, Any]]]  # [neighbor_level][bond_type]
    ham_list: List[List[Tuple[int, int]]]

    def __init__(self):
        self.N = 0
        self.onesite_ops = []
        self.params = [[]]
        self.ham_list = [[]]

    def onesite_observables_as_dict(self) -> List[Dict[str, Any]]:
        ret = []
        for i, (name, op) in enumerate(zip(self.onesite_ops_name, self.onesite_ops)):
            dic: Dict[str, Any] = {}
            dic["group"] = i
            dic["name"] = name
            dic["sites"] = []
            dic["dim"] = self.N
            dic["elements"] = "\n".join(dump_op(op))
            dic["is_real"] = np.all(np.isreal(op))
            ret.append(dic)
        return ret

    def twosite_observables_as_dict(self) -> List[Dict[str, Any]]:
        ret = []

        for i, (name, op) in enumerate(
            zip(self.twosite_ops_name, self.twosite_ops), start=1
        ):
            dic: Dict[str, Any] = {}
            dic["group"] = i
            dic["name"] = name
            dic["dim"] = [self.N, self.N]
            dic["elements"] = "\n".join(dump_op(op))
            dic["is_real"] = np.all(np.isreal(op))
            ret.append(dic)
        return ret

    @abc.abstractmethod
    def model_hamiltonian(self, z: int, **kwargs) -> np.ndarray:
        pass

    @abc.abstractmethod
    def initial_states(self, nlat: int) -> np.ndarray:
        pass

    def bondhamiltonian(self, typ: int, z: int = 1) -> np.ndarray:
        n, t = self.ham_list[typ][0]
        return self.model_hamiltonian(z, **self.params[n][t])

    def _sort_ham_groups(self):
        num_nn = len(self.params)
        num_typ = len(self.params[0])
        ham_groups = list(range(num_nn * num_typ))
        for i, (n, typ) in enumerate(product(range(num_nn), range(num_typ))):
            lhs = self.params[n][typ]

            vs = list(lhs.values())
            if np.count_nonzero(vs) == 0:
                ham_groups[i] = -1

            for i2, (n2, typ2) in enumerate(product(range(num_nn), range(num_typ))):
                if i2 <= i:
                    continue
                if ham_groups[i2] != i2:
                    continue
                rhs = self.params[n2][typ2]
                if lhs == rhs:
                    ham_groups[i2] = i
        self.ham_list = []
        for t in np.unique(ham_groups):
            if t < 0:
                continue
            hl = []
            for i, (n, typ) in enumerate(product(range(num_nn), range(num_typ))):
                if ham_groups[i] == t:
                    hl.append((n, typ))
            self.ham_list.append(hl)


def Sz(S: float) -> np.ndarray:
    N = int(2 * S) + 1
    ret = np.zeros((N, N))
    for i in range(N):
        m = S - i
        ret[i, i] = m
    return ret


def Splus(S: float) -> np.ndarray:
    N = int(2 * S) + 1
    ret = np.zeros((N, N))
    for i in range(1, N):
        m = S - i
        ret[i - 1, i] = np.sqrt((S - m) * (S + m + 1.0))
    return ret


def Sminus(S: float) -> np.ndarray:
    N = int(2 * S) + 1
    ret = np.zeros((N, N))
    for i in range(N - 1):
        m = S - i
        ret[i + 1, i] = np.sqrt((S + m) * (S - m + 1.0))
    return ret


def Sx(S: float) -> np.ndarray:
    return 0.5 * (Splus(S) + Sminus(S))


def Sy(S: float) -> np.ndarray:
    return -0.5j * (Splus(S) - Sminus(S))


class SpinModel(Model):
    def __init__(self, param: Dict[str, Any]):
        super().__init__()

        self.S = param.get("s", 0.5)
        S = self.S
        assert int(2 * S) == 2 * S

        self.N = int(2 * S) + 1

        self.onesite_ops = [Sz(S), Sx(S), Sy(S)]
        self.onesite_ops_name = ["Sz", "Sx", "Sy"]

        self.twosite_ops = []
        self.twosite_ops_name = []
        for i, name in enumerate(self.onesite_ops_name):
            self.twosite_ops.append((i, i))
            self.twosite_ops_name.append("{}{}".format(name, name))
        self.read_params(param)
        super()._sort_ham_groups()

    def initial_states(self, num_sublattice: int) -> np.ndarray:
        def coherent_state(theta, phi):
            zeta = np.tan(0.5 * theta) * complex(np.cos(phi), np.sin(phi))
            sm = Sminus(self.S)
            U = expm(zeta * sm)
            ret = np.zeros(self.N)
            ret[0] = 1.0
            ret = np.dot(U, ret)
            return ret / norm(ret)

        ret = np.zeros((num_sublattice, self.N))
        if num_sublattice == 1:
            ret[0, 0] = 1.0
        elif num_sublattice == 2:
            ret[0, 0] = 1.0
            ret[1, 1] = 1.0
        elif num_sublattice == 3:
            ret[0, 0] = 1.0
            v = coherent_state(2 * np.pi / 3, 0.0)
            ret[1, :] = v.real
            v = coherent_state(2 * np.pi / 3, np.pi)
            ret[2, :] = v.real
        return ret

    def model_hamiltonian(self, z: int, **args) -> np.ndarray:
        """
        Geneates bond Hamiltonian of spin system

        Parameters
        ----------
        z: int
            coordinate number
        Jx: float
            SxSx interaction
        Jy: float
            SySy interaction
        Jz: float
            SzSz interaction
        B: float
            Bilinear-Biquadratic inteaction
        Hx: float
            Magnetic field along Sx
        Hy: float
            Magnetic field along Sy
        Hz: float
            Magnetic field along Sz
            (longitudinal field)
        D: float
            Onsite spin anisotropy

        Returns
        -------
        ham: np.ndarray
            bond Hamiltonian
        """

        Jz = args.get("jz", 0.0)
        Jx = args.get("jx", 0.0)
        Jy = args.get("jy", 0.0)
        B = args.get("b", 0.0)

        hx = args.get("hx", 0.0) / z
        hy = args.get("hy", 0.0) / z
        hz = args.get("hz", 0.0) / z

        D = args.get("d", 0.0) / z

        E = np.eye(self.N)
        Sz, Sx, Sy = self.onesite_ops
        ham = np.zeros([self.N] * 4, dtype=complex)
        SS = np.zeros([self.N] * 4)
        it = np.nditer(ham, flags=["multi_index"], order="F")
        while not it.finished:
            in1, in2, out1, out2 = it.multi_index
            val = 0.0
            val += Jz * Sz[in1, out1] * Sz[in2, out2]
            val += Jx * Sx[in1, out1] * Sx[in2, out2]
            val += Jy * np.real(Sy[in1, out1] * Sy[in2, out2])
            val -= hz * (Sz[in1, out1] * E[in2, out2] + E[in1, out1] * Sz[in2, out2])
            val -= hx * (Sx[in1, out1] * E[in2, out2] + E[in1, out1] * Sx[in2, out2])
            val -= hy * (Sy[in1, out1] * E[in2, out2] + E[in1, out1] * Sy[in2, out2])
            val -= D * (
                Sz[in1, out1] ** 2 * E[in2, out2] + E[in1, out1] * Sz[in2, out2] ** 2
            )

            SS[in1, in2, out1, out2] = (
                Sz[in1, out1] * Sz[in2, out2]
                + Sx[in1, out1] * Sx[in2, out2]
                + np.real(Sy[in1, out1] * Sy[in2, out2])
            )

            ham[in1, in2, out1, out2] = val
            it.iternext()
        ham += B * SS ** 2
        return ham

    def read_params(self, modelparam: Dict[str, Any]) -> None:
        ret: List[List[Dict[str, Any]]] = [
            [{}, {}, {}],  # 1st neighbors
            [{}, {}, {}],  # 2nd neighbors
            [{}, {}, {}],  # 3rd neighbors
        ]

        def update(
            types: Iterable[int], names: Iterable[str], n: int, key: str
        ) -> None:
            for typ in types:
                for name in names:
                    if name in ret[n][typ]:
                        msg = "{} is defined twice".format(key)
                        raise RuntimeError(msg)
                    ret[n][typ][name] = modelparam.get(key, 0.0)

        repat_J = re.compile("^j([012]?)('{0,2})([xyz]?)$")
        repat_B = re.compile("^b([012]?)('{0,2})$")

        for key in modelparam.keys():
            if key.startswith("j"):
                ma = repat_J.match(key)
                if not ma:
                    msg = "Unknown keyname {}".format(key)
                    raise RuntimeError(msg)

                gr = ma.groups()
                types = [int(gr[0])] if gr[0] else [0, 1, 2]
                n = len(gr[1])
                names = ["j" + gr[2]] if gr[2] else ["jx", "jy", "jz"]

                update(types, names, n, key)

            if key.startswith("b"):
                ma = repat_B.match(key)
                if not ma:
                    msg = "Unknown keyname {}".format(key)
                    raise RuntimeError(msg)
                gr = ma.groups()
                types = [int(gr[0])] if gr[0] else [0, 1, 2]
                n = len(gr[1])
                update(types, ["b"], n, key)

        if "h" in modelparam:
            print(
                'WARNING: "h" for the longitudial field is deprecated, and will be removed in future.'
            )
            print('         Use "hz" instead.')
            if "hz" in modelparam:
                print('ERROR: Both "hz" and "h" are specified. Use "hz".')
                sys.exit(1)
            update(range(3), ["hz"], 0, "h")
        else:
            update(range(3), ["hz"], 0, "hz")

        if "g" in modelparam:
            print(
                'WARNING: "g" for the transverse field is deprecated, and will be removed in future.'
            )
            print('         Use "hx" instead.')
            if "hx" in modelparam:
                print('ERROR: Both "hx" and "g" are specified. Use "hx".')
                sys.exit(1)
            update(range(3), ["hx"], 0, "g")
        else:
            update(range(3), ["hx"], 0, "hx")

        update(range(3), ["hy"], 0, "hy")
        update(range(3), ["d"], 0, "d")
        self.params = ret


def bose_creator(nmax: int) -> np.ndarray:
    N = nmax + 1
    ret = np.zeros((N, N))
    for i in range(N - 1):
        ret[i, i + 1] = np.sqrt(i + 1)
    return ret


def bose_annihilator(nmax: int) -> np.ndarray:
    N = nmax + 1
    ret = np.zeros((N, N))
    for i in range(N - 1):
        ret[i + 1, i] = np.sqrt(i + 1)
    return ret


def bose_number(nmax: int) -> np.ndarray:
    N = nmax + 1
    ret = np.zeros((N, N))
    for i in range(N):
        ret[i, i] = i
    return ret


class BoseHubbardModel(Model):
    def __init__(self, param: Dict[str, Any]):
        super().__init__()

        self.nmax = param.get("nmax", 1)
        nmax = self.nmax
        assert self.nmax > 0
        self.N = self.nmax + 1

        self.onesite_ops = [
            bose_number(nmax),
            bose_creator(nmax),
            bose_annihilator(nmax),
        ]
        self.onesite_ops_name = ["N", "Bdagger", "B"]

        self.twosite_ops = []
        self.twosite_ops_name = []
        for i, j in [(0, 0), (1, 2), (2, 1)]:
            self.twosite_ops.append((i, j))
            self.twosite_ops_name.append(
                "{}{}".format(self.onesite_ops_name[i], self.onesite_ops[j])
            )
        self.read_params(param)
        super()._sort_ham_groups()

    def initial_states(self, num_sublattice: int) -> np.ndarray:
        ret = np.zeros((num_sublattice, self.N))
        ret[0, self.N - 1] = 1.0
        for i in range(1, num_sublattice):
            ret[i, 0] = 1.0
        return ret

    def model_hamiltonian(self, z: int, **args) -> np.ndarray:
        """
        Generate bond Hamiltonian of bosonic system

        Parameters
        ----------
        z: int
            coordinate number
        t: float
            hopping constant, -t bi^d bj
        mu: float
            chemical potential, -mu ni
        U: float
            onsite repulsion, U/2 ni(ni-1)
        V: float
            offsite repulsion, V ninj

        Returns
        -------
        ham: np.ndarray
            bond Hamiltonian
        """

        t = args.get("t", 0.0)
        mu = args.get("mu", 0.0) / z
        U = args.get("u", 0.0) / z
        V = args.get("v", 0.0)

        E = np.eye(self.N)
        N, C, A = self.onesite_ops
        ham = np.zeros([self.N] * 4, dtype=np.complex)
        it = np.nditer(ham, flags=["multi_index"], order="F")
        while not it.finished:
            in1, in2, out1, out2 = it.multi_index
            val = 0.0
            val -= t * A[in1, out1] * C[in2, out2]
            val -= t * C[in1, out1] * A[in2, out2]
            val -= mu * N[in1, out1] * E[in2, out2]
            val -= mu * E[in1, out1] * N[in2, out2]
            val += 0.5 * U * N[in1, out1] * (N[in1, out1] - 1) * E[in2, out2]
            val += 0.5 * U * N[in2, out2] * (N[in2, out2] - 1) * E[in1, out1]
            val += V * N[in1, out1] * N[in2, out2]

            ham[in1, in2, out1, out2] = val
            it.iternext()
        return ham

    def read_params(self, modelparam: Dict[str, Any]) -> None:
        ret: List[List[Dict[str, Any]]] = [
            [{}, {}, {}],  # 1st neighbors
            [{}, {}, {}],  # 2nd neighbors
            [{}, {}, {}],  # 3rd neighbors
        ]

        def update(
            types: Iterable[int], names: Iterable[str], n: int, key: str
        ) -> None:
            for typ in types:
                for name in names:
                    if name in ret[n][typ]:
                        msg = "{} is defined twice".format(key)
                        raise RuntimeError(msg)
                    ret[n][typ][name] = modelparam.get(key, 0.0)

        repat = {
            "t": re.compile("^t([012]?)('{0,2})$"),
            "v": re.compile("^v([012]?)('{0,2})$"),
        }

        for key in modelparam.keys():
            if key == "type":
                continue
            for prefix in ("t", "v"):
                if key.startswith(prefix):
                    ma = repat[prefix].match(key)
                    if not ma:
                        msg = "Unknown keyname {}".format(key)
                        raise RuntimeError(msg)
                    gr = ma.groups()
                    types = [int(gr[0])] if gr[0] else [0, 1, 2]
                    n = len(gr[1])
                    update(types, [prefix], n, key)
        for typ in ("mu", "u"):
            update(range(3), [typ], 0, typ)
        self.params = ret


def make_lattice(param: Dict[str, Any]) -> Lattice:
    """
    Parameters
    ----------
    param : Dict[str, Any]
        parameter

    Returns
    -------
    lattice: Lattice

    Raises
    ------
    RuntimeError
        Raises RuntimeError when given lattice name is not registerered
    """

    latparam = param["lattice"]
    latname = latparam["type"].strip('""')
    lattice: Lattice
    if latname.startswith("square"):
        lattice = SquareLattice(latparam)
    elif latname.startswith("honeycomb"):
        lattice = HoneycombLattice(latparam)
    elif latname.startswith("triangular"):
        lattice = TriangularLattice(latparam)
    elif latname.startswith("kagome"):
        lattice = KagomeLattice(latparam)
    else:
        msg = "Unknown lattice: {}".format(latname)
        raise RuntimeError(msg)
    return lattice


def make_model(param: Dict[str, Any]) -> Model:
    """
    Parameters
    ----------
    param : Dict[str, Any]
        parameter

    Returns
    -------
    model: Model

    Raises
    ------
    RuntimeError
        Raises RuntimeError when given model name is not registerered
    """
    modelparam = param["model"]
    model: Model
    if modelparam["type"] == "spin":
        model = SpinModel(modelparam)
    elif modelparam["type"] == "boson":
        model = BoseHubbardModel(modelparam)
    else:
        msg = "Unknown model type: {}".format(modelparam["type"])
        raise RuntimeError(msg)
    return model


def hamiltonians(lattice: Lattice, model: Model) -> List[Hamiltonian]:
    ret = []
    for i, hl_list in enumerate(model.ham_list):
        elem = model.bondhamiltonian(i, lattice.z)
        bonds = []
        for n, typ in hl_list:
            bonds += lattice.bonds[n][typ]
        ret.append(Hamiltonian(elem, bonds))
    return ret


def tenes_simple(param: MutableMapping[str, Any]) -> Tuple[str, Lattice]:
    """
    Parameters
    ----------
    param : Dict[str, Any]
        parameter
    """

    param = lower_dict(param)
    lattice = make_lattice(param)
    model = make_model(param)
    hams = hamiltonians(lattice, model)

    ret = []
    ret.append("[parameter]")
    pparam = param["parameter"]
    for name in ("general", "simple_update", "full_update", "ctm", "random"):
        if name in pparam:
            ret.append("[parameter.{}]".format(name))
            for k, v in pparam[name].items():
                ret.append("{} = {}".format(k, value_to_str(v)))
    ret.append("")

    ret.append("[tensor]")
    ret.append('type = "{}"'.format(lattice.type))
    ret.append("L_sub = [{}, {}]".format(lattice.L, lattice.W))
    ret.append("skew = {}".format(lattice.skew))

    ret.append("")

    num_sublattice = 0
    for sl in lattice.sublattice:
        if not sl.is_vacancy:
            num_sublattice += 1
    st = model.initial_states(num_sublattice)
    for i, sl in enumerate(lattice.sublattice):
        ret.append("[[tensor.unitcell]]")
        ret.append("virtual_dim = {}".format(sl.vdim))
        ret.append("index = {}".format(sl.sites))
        if sl.is_vacancy:
            ret.append("physical_dim = {}".format(1))
            ret.append("initial_state = [1.0]")
        else:
            ret.append("physical_dim = {}".format(model.N))
            if lattice.initial_states == "random":
                ret.append("initial_state = [0.0]")
            else:
                v = ", ".join(map(str, st[i, :]))
                ret.append("initial_state = [{}]".format(v))
        ret.append("noise = {}".format(lattice.noise))
        ret.append("")

    for ham in hams:
        ret.append("[[hamiltonian]]")
        ret.append("dim = {}".format([model.N, model.N]))
        ret.append('bonds = """')
        for bond in ham.bonds:
            ret.append(dumpbond(bond))
        ret.append('"""')
        ret.append('elements = """')
        for line in dump_op(ham.elements):
            ret.append(line)
        ret.append('"""')
        ret.append("")

    vsites = lattice.valid_sites()
    if len(vsites) == lattice.numsites():
        vsites = []
    ret.append("[observable]")
    lops = model.onesite_observables_as_dict()
    is_complex = True
    if "general" in pparam:
        is_complex = not pparam["general"].get("is_real", False)
    groups = []
    for lop in lops:
        if is_complex or lop["is_real"]:
            ret.append("[[observable.onesite]]")
            ret.append('name = "{}"'.format(lop["name"]))
            ret.append("group = {}".format(lop["group"]))
            groups.append(lop["group"])
            ret.append("sites = {}".format(vsites))
            ret.append("dim = {}".format(lop["dim"]))
            ret.append('elements = """')
            for line in lop["elements"].split("\n"):
                ret.append(line)
            ret.append('"""')
            ret.append("")
    groups = list(set(groups))
    groups.sort()

    for ham in hams:
        ret.append("[[observable.twosite]]")
        ret.append('name = "hamiltonian"')
        ret.append("group = 0")
        ret.append("dim = {}".format([model.N, model.N]))
        ret.append('bonds = """')
        for bond in ham.bonds:
            ret.append(dumpbond(bond))
        ret.append('"""')
        ret.append('elements = """')
        for line in dump_op(ham.elements):
            ret.append(line)
        ret.append('"""')
        ret.append("")

    k = 1
    for i, j in model.twosite_ops:
        oi = model.onesite_ops[i]
        oj = model.onesite_ops[j]
        v = np.einsum("ij,kl -> ikjl", oi, oj)
        if not (is_complex or np.all(np.isreal(v))):
            continue
        ret.append("[[observable.twosite]]")
        ret.append(
            'name = "{}{}"'.format(model.onesite_ops_name[i], model.onesite_ops_name[j])
        )
        ret.append("group = {}".format(k))
        k += 1
        ret.append("dim = {}".format([model.N] * 2))
        ret.append('bonds = """')
        for bond in chain(*lattice.bonds[0]):
            ret.append(dumpbond(bond))
        ret.append('"""')
        if is_complex or (np.all(np.isreal(oi)) and np.all(np.isreal(oj))):
            ret.append("ops = {}".format([i, j]))
        else:
            v = np.einsum("ij,kl -> ikjl", oi, oj)
            ret.append('elements = """')
            for line in dump_op(v):
                ret.append(line)
            ret.append('"""')
        ret.append("")

    if "correlation" in param:
        corparam = param["correlation"]
        ret.append("[correlation]")
        ret.append("r_max = {}".format(corparam["r_max"]))
        if not "operators" in corparam:
            corparam["operators"] = []
            for g in groups:
                corparam["operators"].append([g, g])

        ret.append("operators = [")
        for ops in corparam["operators"]:
            ret.append("  {},".format(ops))
        ret.append("]")

    if "correlation_length" in param:
        clength = param["correlation_length"]
        ret.append("[correlation_length]")
        for k, v in clength.items():
            ret.append("{} = {}".format(k, value_to_str(v)))
        ret.append("")

    return "\n".join(ret), lattice


if __name__ == "__main__":
    import sys
    import argparse

    parser = argparse.ArgumentParser(
        description="Simple input generator for TeNeS", add_help=True
    )

    parser.add_argument("input", help="Input TOML file")

    parser.add_argument(
        "-o", "--output", dest="output", default="std.toml", help="Output TOML file"
    )
    parser.add_argument(
        "-c",
        "--coordinatefile",
        dest="coords",
        default="coordinates.dat",
        help="Site Information file",
    )
    parser.add_argument(
        "-b",
        "--bondfile",
        dest="bondfile",
        default="",
        help="Bond Information file",
    )
    parser.add_argument(
<<<<<<< HEAD
        "-v", "--version", dest="version", action="version", version="1.1.2"
=======
        "-v", "--version", dest="version", action="version", version="1.2.0"
>>>>>>> b779056e
    )

    args = parser.parse_args()

    if args.input == args.output:
        print("The names of input and output are the same")
        sys.exit(1)
    res, lattice = tenes_simple(toml.load(args.input))

    with open(args.output, "w") as f:
        f.write(res)
        f.write("\n")

    with open(args.coords, "w") as f:
        lattice.write_coordinates(f)

    if args.bondfile:
        for nn in range(3):
            with open("{}-{}.dat".format(args.bondfile, nn), "w") as f:
                lattice.write_bonds(f, nn)<|MERGE_RESOLUTION|>--- conflicted
+++ resolved
@@ -1205,11 +1205,7 @@
         help="Bond Information file",
     )
     parser.add_argument(
-<<<<<<< HEAD
-        "-v", "--version", dest="version", action="version", version="1.1.2"
-=======
         "-v", "--version", dest="version", action="version", version="1.2.0"
->>>>>>> b779056e
     )
 
     args = parser.parse_args()
